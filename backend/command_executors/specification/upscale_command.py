--- conflicted
+++ resolved
@@ -163,13 +163,9 @@
             if parent and child:
                 if non_zero_weight:
                     # Clone the child processor
-<<<<<<< HEAD
-                    cloned_child = child.clone(glb_idx)
-=======
                     # TODO
                     cloned_child = child.clone(state=glb_idx)
                     glb_idx.put(cloned_child.key(), cloned_child)
->>>>>>> de62e750
 
                     # Create the new Relation Observations
                     # - Part-of Relation
