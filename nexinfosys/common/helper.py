# -*- coding: utf-8 -*-
import ast
import base64
import collections
import functools
import gzip
import io
import itertools
import json
import logging
import mimetypes
import os
import re
import tempfile
import urllib
import urllib.request
import uuid
from functools import partial
from typing import IO, List, Tuple, Dict, Any, Optional, Iterable, Callable, TypeVar, Type, Union, SupportsFloat
from urllib.parse import urlparse
from uuid import UUID

import jsonpickle
import numpy as np
import pandas as pd
import webdav.client as wc
from flask import after_this_request, request
from multidict import MultiDict, CIMultiDict
from pandas import DataFrame

import nexinfosys
from nexinfosys import case_sensitive, SDMXConcept, get_global_configuration_variable
from nexinfosys.ie_imports.google_drive import download_xlsx_file_id
from nexinfosys.models import log_level
<<<<<<< HEAD
import os
from zipfile import ZipFile
=======
>>>>>>> 045e5b4b

logger = logging.getLogger(__name__)
logger.setLevel(log_level)


def append_line(str, file=None):
    if not file:
        file = "/app/borrame.txt"
    f = open(file, "a+")
    f.write(str+"\n")
    f.close()


# #####################################################################################################################
# >>>> JSON FUNCTIONS <<<<
# #####################################################################################################################

def _json_serial(obj):
    """JSON serializer for objects not serializable by default json code"""
    from datetime import datetime
    from nexinfosys.command_generators import Issue  # Imported here to break circularity of imports

    if isinstance(obj, datetime):
        serial = obj.isoformat()
        return serial
    elif isinstance(obj, CaseInsensitiveDict):
        return str(obj)
    elif isinstance(obj, np.int64):
        return int(obj)
    elif isinstance(obj, Issue):
        return obj.__repr__()
    raise TypeError(f"Type {type(obj)} not serializable")


JSON_INDENT = 4
ENSURE_ASCII = False


def generate_json(o):
    return json.dumps(o,
                      default=_json_serial,
                      sort_keys=True,
                      indent=JSON_INDENT,
                      ensure_ascii=ENSURE_ASCII,
                      separators=(',', ': ')
                      ) if o else None


class Encodable:
    """
    Abstract class with the method encode() that should be implemented by a subclass to be encoded into JSON
    using the json.dumps() method together with the option cls=CustomEncoder.
    """
    def encode(self) -> Dict[str, Any]:
        raise NotImplementedError("users must define encode() to use this base class")

    @staticmethod
    def parents_encode(obj: "Encodable", cls: type) -> Dict[str, Any]:
        """
        Get the state of all "cls" parent classes for the selected instance "obj"
        :param obj: The instance. Use "self".
        :param cls: The base class which parents we want to get. Use "__class__".
        :return: A dictionary with the state of the instance "obj" for all inherited classes.

        """
        d = {}
        for parent in cls.__bases__:
            if issubclass(parent, Encodable) and parent is not Encodable:
                d.update(parent.encode(obj))
        return d


class CustomEncoder(json.JSONEncoder):
    """
    Encoding class used by json.dumps(). It should be passed as the "cls" argument.
    Example: print(json.dumps({'A': 2, 'b': 4}), cls=CustomEncoder)
    """
    def default(self, obj):
        # Does the object implement its own encoder?
        if isinstance(obj, Encodable):
            return obj.encode()

        # Use the default encoder for handled types
        if isinstance(obj, (list, dict, str, int, float, bool, type(None))):
            return json.JSONEncoder.default(self, obj)

        # For other unhandled types, like set, use universal json encoder "jsonpickle"
        return jsonpickle.encode(obj, unpicklable=False)


# #####################################################################################################################
# >>>> CASE SeNsItIvE or INSENSITIVE names (flows, funds, processors, ...) <<<<
# #####################################################################################################################
# from nexinfosys.models.musiasem_concepts import Taxon  IMPORT LOOP !!!!! AVOID !!!!


class CaseInsensitiveDict(collections.MutableMapping, Encodable):
    """
    A dictionary with case insensitive Keys.
    Prepared also to support TUPLES as keys, required because compound keys are required
    """
    def __init__(self, data=None, **kwargs):
        from collections import OrderedDict
        self._store = OrderedDict()
        if data is None:
            data = {}
        self.update(data, **kwargs)

    def encode(self):
        return self.get_data()

    def get_original_data(self):
        return {casedkey: mappedvalue for casedkey, mappedvalue in self._store.values()}

    def get_data(self):
        return {key: self._store[key][1] for key in self._store}

    def __setitem__(self, key, value):
        # Use the lowercased key for lookups, but store the actual
        # key alongside the value.
        if not isinstance(key, tuple):
            self._store[key.lower()] = (key, value)
        else:
            self._store[tuple([k.lower() for k in key])] = (key, value)

    def __getitem__(self, key):
        if not isinstance(key, tuple):
            return self._store[key.lower()][1]
        else:
            return self._store[tuple([k.lower() for k in key])][1]

    def __delitem__(self, key):
        if not isinstance(key, tuple):
            del self._store[key.lower()]
        else:
            del self._store[tuple([k.lower() for k in key])]

    def __iter__(self):
        return (casedkey for casedkey, mappedvalue in self._store.values())

    def __len__(self):
        return len(self._store)

    def lower_items(self):
        """Like iteritems(), but with all lowercase keys."""
        return (
            (lowerkey, keyval[1])
            for (lowerkey, keyval)
            in self._store.items()
        )

    def __contains__(self, key):  # "in" operator to check if the key is present in the dictionary
        if not isinstance(key, tuple):
            return key.lower() in self._store
        else:
            return tuple([k.lower() for k in key]) in self._store

    def __eq__(self, other):
        if isinstance(other, collections.Mapping):
            other = CaseInsensitiveDict(other)
        else:
            return NotImplemented
        # Compare insensitively
        return dict(self.lower_items()) == dict(other.lower_items())

    # Copy is required
    def copy(self):
        return CaseInsensitiveDict(self._store.values())

    def __repr__(self):
        return str(dict(self.items()))


def create_dictionary(case_sens=case_sensitive, multi_dict=False, data=dict()):
    """
    Factory to create dictionaries

    :param case_sens: True to create a case sensitive dictionary, False to create a case insensitive one
    :param multi_dict: True to create a "MultiDict", capable of storing several values
    :param data: Dictionary with which the new dictionary is initialized
    :return:
    """

    if not multi_dict:
        if case_sens:
            tmp = {}
            tmp.update(data)
            return tmp  # Normal, "native" dictionary
        else:
            return CaseInsensitiveDict(data)
    else:
        if case_sens:
            return MultiDict(data)
        else:
            return CIMultiDict(data)


def strcmp(s1, s2):
    """
    Compare two strings for equality or not, considering a flag for case sensitiveness or not

    It also removes leading and trailing whitespace from both strings, so it is not sensitive to this possible
    difference, which can be a source of problems

    :param s1:
    :param s2:
    :return:
    """
    # Handling empty or None strings
    if not s1:
        return True if not s2 else False
    if not s2:
        return False

    if case_sensitive:
        return s1.strip() == s2.strip()
    else:
        return s1.strip().lower() == s2.strip().lower()


def istr(s1: str) -> str:
    """ Return a lowercase version of a string if program works ignoring case sensitiveness """
    if case_sensitive:
        return s1
    else:
        return s1.lower()

# #####################################################################################################################
# >>>> DYNAMIC IMPORT <<<<
# #####################################################################################################################


def import_names(package, names):
    """
    Dynamic import of a list of names from a module

    :param package: String with the name of the package
    :param names: Name or list of names, string or list of strings with the objects inside the package
    :return: The list (or not) of objects under those names
    """
    if not isinstance(names, list):
        names = [names]
        not_list = True
    else:
        not_list = False

    try:
        tmp = __import__(package, fromlist=names)
    except:
        tmp = None

    if tmp:
        tmp2 = [getattr(tmp, name) for name in names]
        if not_list:
            tmp2 = tmp2[0]
        return tmp2
    else:
        return None

# #####################################################################################################################
# >>>> KEY -> VALUE STORE, WITH PARTIAL KEY INDEXATION <<<<
# #####################################################################################################################


class PartialRetrievalDictionary2:  # DEPRECATED!!!: Use PartialRetrievalDictionary
    """
    Implementation using pd.DataFrame, very slow!!!

    The key is a dictionary, the value an object. Allows partial search.

    >> IF "case_sensitive==False" -> VALUES are CASE INSENSITIVE <<<<<<<<<<<<<<<<<

        It is prepared to store different key compositions, with a pd.DataFrame per key
        When retrieving (get), it can match several of these, so it can return results from different pd.DataFrames

        pd.DataFrame with MultiIndex:

import pandas as pd
df = pd.DataFrame(columns=["a", "b", "c"])  # Empty DataFrame
df.set_index(["a", "b"], inplace=True)  # First columns are the MultiIndex
df.loc[("h", "i"), "c"] = "hi"  # Insert values in two cells
df.loc[("h", "j"), "c"] = "hj"
df.loc[(slice(None), "j"), "c"]  # Retrieve using Partial Key
df.loc[("h", slice(None)), "c"]
    """
    def __init__(self):
        self._dfs = {}  # Dict from sorted key-dictionary-keys (the keys in the key dictionary) to DataFrame
        self._df_sorted = {}  # A Dict telling if each pd.DataFrame is sorted
        self._key_lst = []  # List of sets of keys, used in "get" when matching partial keys

    def put(self, key, value):
        """
        Store a value using a dictionary key which can have None values

        :param key:
        :param value:
        :return:
        """
        # Sort keys
        keys = [k for k in key]
        s_tuple = tuple(sorted(keys))
        if case_sensitive:
            df_key = tuple([key[k] if key[k] is not None else slice(None) for k in s_tuple])
        else:
            df_key = tuple([(key[k] if k.startswith("__") else key[k].lower()) if key[k] is not None else slice(None) for k in s_tuple])

        if s_tuple not in self._dfs:
            # Append to list of sets of keys
            self._key_lst.append(set(keys))
            # Add New DataFrame to the dictionary of pd.DataFrame
            cols = [s for s in s_tuple]
            cols.append("value")
            df = pd.DataFrame(columns=cols)
            self._dfs[s_tuple] = df
            df.set_index([s for s in s_tuple], inplace=True)
        else:
            # Use existing pd.DataFrame
            df = self._dfs[s_tuple]

        # Do the insertion into the pd.DataFrame
        df.loc[df_key, "value"] = value

        # Flag the pd.DataFrame as unsorted
        self._df_sorted[s_tuple] = False

    def get(self, key, key_and_value: bool=False):
        """
        Return elements of different kinds, matching the totally or partially specified key.

        :param key: A dictionary with all or part of the key of elements to be retrieved
        :param key_and_value: If True, return a list of tuple (key, value). If not, return a list of values
        :return: A list of elements which can be (key, value) or "value", depending on the parameter "key_and_value"
        """
        keys = [k for k in key]
        s_tuple = tuple(sorted(keys))
        if s_tuple not in self._dfs:
            # Try partial match
            s = set(keys)
            df = []
            for s2 in self._key_lst:
                if s.issubset(s2):
                    s_tuple = tuple(sorted(s2))
                    df.append((self._dfs[s_tuple], s_tuple))
        else:
            df = [(self._dfs[s_tuple], s_tuple)]

        if df:
            res = []
            for df_, s_tuple in df:
                try:
                    if case_sensitive:
                        df_key = tuple([key[k] if k in key else slice(None) for k in s_tuple])
                    else:
                        df_key = tuple([(key[k] if k.startswith("__") else key[k].lower()) if k in key else slice(None) for k in s_tuple])

                    if s_tuple not in self._df_sorted or not self._df_sorted[s_tuple]:
                        df_.sort_index(ascending=True, inplace=True)
                        self._df_sorted[s_tuple] = True

                    tmp = df_.loc[df_key, "value"]
                    if isinstance(tmp, pd.Series):
                        for i, v in enumerate(tmp):
                            if key_and_value:
                                k = {rk: rv for rk, rv in zip(s_tuple, tmp.index[i])}
                                res.append((k, v))
                            else:
                                res.append(v)
                    else:  # Single result, standardize to always (k, v)
                        if key_and_value:
                            k = {rk: rv for rk, rv in zip(s_tuple, df_key)}
                            res.append((k, tmp))
                        else:
                            res.append(tmp)
                except (IndexError, KeyError):
                    pass
                except Exception as e:
                    pass
            return res
        else:
            return []

    def delete(self, key):
        """
        Remove elements matching each of the keys, total or partial, passed to the method

        :param key:
        :return:
        """

        def delete_single(key_):
            """
            Remove elements matching the total or partial key

            :param key_:
            :return:
            """
            """
            Return elements of different kinds, matching the totally or partially specified key.
    
            :param key: A dictionary with all or part of the key of elements to be retrieved
            :param key_and_value: If True, return a list of tuple (key, value). If not, return a list of values
            :return: A list of elements which can be (key, value) or "value", depending on the parameter "key_and_value"
            """
            keys = [k_ for k_ in key_]
            s_tuple = tuple(sorted(keys))
            if s_tuple not in self._dfs:
                # Try partial match
                s = set(keys)
                df = []
                for s2 in self._key_lst:
                    if s.issubset(s2):
                        s_tuple = tuple(sorted(s2))
                        df.append((self._dfs[s_tuple], s_tuple))
            else:
                df = [(self._dfs[s_tuple], s_tuple)]

            if df:
                res = 0
                for df_, s_tuple in df:
                    if case_sensitive:
                        df_key = tuple([key_[k_] if k_ in key_ else slice(None) for k_ in s_tuple])
                    else:
                        df_key = tuple([(key_[k_] if k_.startswith("__") else key_[k_].lower()) if k_ in key_ else slice(None) for k_ in s_tuple])
                    try:
                        tmp = df_.loc[df_key, "value"]
                        if isinstance(tmp, pd.Series):
                            df_.drop(tmp.index, inplace=True)
                            res += len(tmp)
                        else:  # Single result, standardize to always (k, v)
                            df_.drop(df_key, inplace=True)
                            res += 1
                    except (IndexError, KeyError):
                        pass
                return res
            else:
                return 0

        if isinstance(key, list):
            res_ = 0
            for k in key:
                res_ += delete_single(k)
            return res_
        else:
            return delete_single(key)

    def to_pickable(self):
        # Convert to a jsonpickable structure
        out = {}
        for k in self._dfs:
            df = self._dfs[k]
            out[k] = df.to_dict()
        return out

    def from_pickable(self, inp):
        # Convert from the jsonpickable structure (obtained by "to_pickable") to the internal structure
        self._dfs = {}
        self._key_lst = []
        for t in inp:
            t_ = ast.literal_eval(t)
            self._key_lst.append(set(t_))
            inp[t]["value"] = {ast.literal_eval(k): v for k, v in inp[t]["value"].items()}
            df = pd.DataFrame(inp[t])
            df.index.names = t_
            self._dfs[t_] = df

        return self  # Allows the following: prd = PartialRetrievalDictionary().from_pickable(inp)


class PartialRetrievalDictionary:
    def __init__(self):
        # A dictionary of key-name to dictionaries, where the dictionaries are each of the values of the key and the
        # value is a set of IDs having that value
        # dict(key-name, dict(key-value, set(obj-IDs with that key-value))
        self._keys = {}
        # Dictionary from ID to the tuple (composite-key-elements dict, object)
        self._objs = {}
        self._rev_objs = {}  # From object to ID
        # Counter
        self._id_counter = 0

    def get(self, key, key_and_value=False, full_key=False, just_oid=False):
        """
        Retrieve one or more objects matching "key"
        If "key_and_value" is True, return not only the value, also matching key (useful for multiple matching keys)
        If "full_key" is True, zero or one objects should be the result
        :param key:
        :param full_key:
        :return: A list of matching elements
        """
        if True:
            # Lower case values
            # Keys can be all lower case, because they will be internal Key components, not specified by users
            if case_sensitive:
                key2 = {k.lower(): v for k, v in key.items()}
            else:
                key2 = {k.lower(): v if k.startswith("__") else v.lower() for k, v in key.items()}
        else:
            key2 = key

        sets = [self._keys.get(k, {}).get(v, set()) for k, v in key2.items()]

        # Find shorter set and Remove it from the list
        min_len = 1e30
        min_len_set_idx = None
        for i, s in enumerate(sets):
            if len(s) < min_len:
                min_len = len(s)
                min_len_set_idx = i
        min_len_set = sets[min_len_set_idx]
        del sets[min_len_set_idx]
        # Compute intersections
        result = min_len_set.intersection(*sets)
        if just_oid:
            return result

        # Obtain list of results
        if full_key and len(result) > 1:
            raise Exception("Zero or one results were expected. "+str(len(result)+" obtained."))
        if not key_and_value:
            return [self._objs[oid][1] for oid in result]
        else:
            return [self._objs[oid] for oid in result]

    def get_one(self, key, key_and_value=False, full_key=False, just_oid=False):
        results = self.get(key, key_and_value, full_key, just_oid)
        return results[0] if results else None

    def put(self, key, value):
        """
        Insert implies the key does not exist
        Update implies the key exists
        Upsert does not care

        :param key:
        :param value:
        :return:
        """
        ptype = 'i'  # 'i', 'u', 'ups' (Insert, Update, Upsert)
        if True:
            # Lower case values
            # Keys can be all lower case, because they will be internal Key components, not specified by users
            if case_sensitive:
                key2 = {k.lower(): v for k, v in key.items()}
            else:
                key2 = {k.lower(): v if k.startswith("__") else v.lower() if isinstance(v, str) else v for k, v in key.items()}
        else:
            key2 = key
        # Arrays containing key: values "not-present" and "present"
        not_present = []  # List of tuples (dictionary of key-values, value to be stored)
        present = []  # List of sets storing IDs having same key-value
        for k, v in key2.items():
            d = self._keys.get(k, {})
            if len(d) == 0:
                self._keys[k] = d
            if v not in d:
                not_present.append((d, v))
            else:
                present.append(d.get(v))

        if len(not_present) > 0:
            is_new = True
        else:
            if len(present) > 1:
                is_new = len(present[0].intersection(*present[1:])) == 0
            elif len(present) == 1:
                is_new = len(present) == 0
            else:
                is_new = False

        # Insert, Update or Upsert
        if is_new:  # It seems to be an insert
            # Check
            if ptype == 'u':
                raise Exception("Key does not exist")
            # Insert
            if value in self._rev_objs:
                oid = self._rev_objs[value]
            else:
                self._id_counter += 1
                oid = self._id_counter
                self._objs[oid] = (key, value)
                self._rev_objs[value] = oid

            # Insert
            for d, v in not_present:
                s = set()
                d[v] = s
                s.add(oid)
            for s in present:
                s.add(oid)
        else:
            if ptype == 'i':
                raise Exception("Key '+"+str(key2)+"' already exists")
            # Update
            # Find the ID for the key
            res = self.get(key, just_oid=True)
            if len(res) != 1:
                raise Exception("Only one result expected")
            # Update value (key is the same, ID is the same)
            self._objs[res[0]] = value

    def delete(self, key):
        def delete_single(key):
            if True:
                # Lower case values
                # Keys can be all lower case, because they will be internal Key components, not specified by users
                if case_sensitive:
                    key2 = {k.lower(): v for k, v in key.items()}
                else:
                    key2 = {k.lower(): v if k.startswith("__") else v.lower() for k, v in key.items()}
            else:
                key2 = key

            # Get IDs
            oids = self.get(key, just_oid=True)
            if len(oids) > 0:
                # From key_i: value_i remove IDs (set difference)
                for k, v in key2.items():
                    d = self._keys.get(k, None)
                    if d:
                        s = d.get(v, None)
                        if s:
                            s2 = s.difference(oids)
                            d[v] = s2
                            if not s2:
                                del d[v]  # Remove the value for the key

                # Delete oids
                for oid in oids:
                    del self._objs[oid]

                return len(oids)
            else:
                return 0

        if isinstance(key, list):
            res_ = 0
            for k in key:
                res_ += delete_single(k)
            return res_
        else:
            return delete_single(key)

    def to_pickable(self):
        # Convert to a jsonpickable structure
        return dict(keys=self._keys, objs=self._objs, cont=self._id_counter)

    def from_pickable(self, inp):
        self._keys = inp["keys"]
        self._objs = {int(k): v for k, v in inp["objs"].items()}
        self._rev_objs = {v[1]: k for k, v in self._objs.items()}
        self._id_counter = inp["cont"]

        return self  # Allows the following: prd = PartialRetrievalDictionary().from_pickable(inp)


# #####################################################################################################################
# >>>> EXTERNAL DATASETS <<<<
# #####################################################################################################################


def get_statistical_dataset_structure(source, dset_name, local_datasets=None):
    from nexinfosys.ie_imports.data_sources.ad_hoc_dataset import AdHocDatasets
    # Register AdHocDatasets
    if local_datasets:
        # Register AdHocSource, which needs the current state
        adhoc = AdHocDatasets(local_datasets)
        nexinfosys.data_source_manager.register_datasource_manager(adhoc)

    # Obtain DATASET: Datasource -> Database -> DATASET -> Dimension(s) -> CodeList (no need for "Concept")
    dset = nexinfosys.data_source_manager.get_dataset_structure(source, dset_name, local_datasets)

    # Generate "dims", "attrs" and "meas" from "dset"
    dims = create_dictionary()  # Each dimension has a name, a description and a code list
    attrs = create_dictionary()
    meas = create_dictionary()
    for dim in dset.dimensions:
        if dim.is_measure:
            meas[dim.code] = None
        else:
            # Convert the code list to a dictionary
            if dim.get_hierarchy():
                cl = dim.get_hierarchy().to_dict()
            else:
                cl = None
            dims[dim.code] = SDMXConcept("dimension", dim.code, dim.is_time, "", cl)

    time_dim = False

    lst_dim = []

    for l in dims:
        lst_dim_codes = []
        if dims[l].istime:
            time_dim = True
        else:
            lst_dim.append((dims[l].name, lst_dim_codes))

        if dims[l].code_list:
            for c, description in dims[l].code_list.items():
                lst_dim_codes.append((c, description))

    if time_dim:
        lst_dim.append(("StartPeriod", None))
        lst_dim.append(("EndPeriod", None))

    # Unregister AdHocDatasets
    if local_datasets:
        nexinfosys.data_source_manager.unregister_datasource_manager(adhoc)

    return lst_dim, (dims, attrs, meas)


def check_dataset_exists(dset_name, local_datasets=None):
    from nexinfosys.ie_imports.data_source_manager import DataSourceManager
    if len(dset_name.split(".")) == 2:
        source, d_set = dset_name.split(".")
    else:
        d_set = dset_name
    res = DataSourceManager.obtain_dataset_source(d_set, local_datasets)
    return res is not None


def obtain_dataset_metadata(dset_name, source=None, local_datasets=None):
    from nexinfosys.ie_imports.data_source_manager import DataSourceManager
    d_set = dset_name
    if not source:
        if len(dset_name.split(".")) == 2:
            source, d_set = dset_name.split(".")
        else:
            source = DataSourceManager.obtain_dataset_source(d_set, local_datasets)

    _, metadata = get_statistical_dataset_structure(source, d_set, local_datasets)

    return metadata

# #####################################################################################################################
# >>>> DECORATORS <<<<
# #####################################################################################################################


class Memoize:
    """
    Cache of function calls (non-persistent, non-refreshable)
    """
    def __init__(self, fn):
        self.fn = fn
        self.memo = {}

    def __call__(self, *args):
        if args not in self.memo:
            self.memo[args] = self.fn(*args)
        return self.memo[args]


class Memoize2(object):
    """cache the return value of a method

    This class is meant to be used as a decorator of methods. The return value
    from a given method invocation will be cached on the instance whose method
    was invoked. All arguments passed to a method decorated with memoize must
    be hashable.

    If a memoized method is invoked directly on its class the result will not
    be cached. Instead the method will be invoked like a static method:
    class Obj(object):
        @memoize
        def add_to(self, arg):
            return self + arg
    Obj.add_to(1) # not enough arguments
    Obj.add_to(1, 2) # returns 3, result is not cached
    """

    def __init__(self, func):
        self.func = func

    def __get__(self, obj, objtype=None):
        if obj is None:
            return self.func
        return partial(self, obj)

    def __call__(self, *args, **kw):
        obj = args[0]
        try:
            cache = obj.__cache
        except AttributeError:
            cache = obj.__cache = {}
        key = (self.func, args[1:], frozenset(kw.items()))
        try:
            res = cache[key]
        except KeyError:
            res = cache[key] = self.func(*args, **kw)
        return res


def gzipped(f):
    """
    Decorator to ZIP the response
    """
    @functools.wraps(f)
    def view_func(*args, **kwargs):
        @after_this_request
        def zipper(response):
            accept_encoding = request.headers.get('Accept-Encoding', '')

            if 'gzip' not in accept_encoding.lower():
                return response

            response.direct_passthrough = False

            if (response.status_code < 200 or
                response.status_code >= 300 or
                'Content-Encoding' in response.headers):
                return response
            gzip_buffer = IO()
            gzip_file = gzip.GzipFile(mode='wb',
                                      fileobj=gzip_buffer)
            gzip_file.write(response.data)
            gzip_file.close()

            response.data = gzip_buffer.getvalue()
            response.headers['Content-Encoding'] = 'gzip'
            response.headers['Vary'] = 'Accept-Encoding'
            response.headers['Content-Length'] = len(response.data)

            return response

        return f(*args, **kwargs)

    return view_func

# #####################################################################################################################
# >>>> MAPPING <<<<
# #####################################################################################################################


# Cython version is in module "helper_accel.pyx"
def augment_dataframe_with_mapped_columns(
        df: DataFrame,
        dict_of_maps: Dict[str, Tuple[str, List[Dict]]],
        measure_columns: List[str]) -> DataFrame:
    """
    Elaborate a pd.DataFrame from the input DataFrame "df" and
    "dict_of_maps" which is a dictionary of "source_column" to a tuple ("destination_column", map)
    where map is of the form:
        [ {origin category: [{d: destination category, w: weight assigned to destination category}] } ]

    Support not only "Many to One" (ManyToOne) but also "Many to Many" (ManyToMany)

    :param df: pd.DataFrame to process
    :param dict_of_maps: dictionary from "source" to a tuple of ("destination", "map"), see previous introduction
    :param measure_columns: list of measure column names in "df"
    :return: The pd.DataFrame resulting from the mapping
    """
    mapped_cols = {}  # A dict from mapped column names to column index in "m"
    measure_cols = {}  # A dict from measure columns to column index in "m". These will be the columns affected by the mapping weights
    non_mapped_cols = {}  # A dict of non-mapped columns (the rest)
    for i, c in enumerate(df.columns):
        if c in dict_of_maps:
            mapped_cols[c] = i
        elif c in measure_columns:
            measure_cols[c] = i
        else:
            non_mapped_cols[c] = i

    # "np.ndarray" from "pd.DataFrame" (no index, no column labels, only values)
    m = df.values

    # First pass is just to obtain the size of the target ndarray
    ncols = 2*len(mapped_cols) + len(non_mapped_cols) + len(measure_cols)
    nrows = 0
    for r in range(m.shape[0]):
        # Obtain each code combination
        n_subrows = 1
        for c_name, c in mapped_cols.items():
            map_ = dict_of_maps[c_name][1]
            code = m[r, c]
            n_subrows *= len(map_[code])
        nrows += n_subrows

    # Second pass, to elaborate the elements of the destination array
    new_cols_base = len(mapped_cols)
    non_mapped_cols_base = 2*len(mapped_cols)
    measure_cols_base = non_mapped_cols_base + len(non_mapped_cols)

    # Output matrix column names
    col_names = [col for col in mapped_cols]
    col_names.extend([dict_of_maps[col][0] for col in mapped_cols])
    col_names.extend([col for col in non_mapped_cols])
    col_names.extend([col for col in measure_cols])
    assert len(col_names) == ncols

    # Output matrix
    mm = np.empty((nrows, ncols), dtype=object)

    # For each ROW of ORIGIN matrix
    row = 0  # Current row in output matrix
    for r in range(m.shape[0]):
        # Obtain combinations from current codes
        lst = []
        n_subrows = 1
        for c_name, c in mapped_cols.items():
            map_ = dict_of_maps[c_name][1]
            code = m[r, c]
            n_subrows *= len(map_[code])
            lst.append(map_[code])

        combinations = list(itertools.product(*lst))

        for icomb in range(n_subrows):
            combination = combinations[icomb]
            # Mapped columns
            # At the same time, compute the weight for the measures
            w = 1.0
            for i, col in enumerate(mapped_cols.keys()):
                mm[row+icomb, i] = m[r, mapped_cols[col]]
                mm[row+icomb, new_cols_base+i] = ifnull(combination[i]["d"], '')
                if combination[i]["w"]:
                    w *= float(combination[i]["w"])

            # Fill the measures
            for i, col in enumerate(measure_cols.keys()):
                mm[row+icomb, measure_cols_base+i] = w * m[r, measure_cols[col]]

            # Non-mapped columns
            for i, col in enumerate(non_mapped_cols.keys()):
                mm[row+icomb, non_mapped_cols_base+i] = m[r, non_mapped_cols[col]]

        row += n_subrows

    # Now elaborate a DataFrame back
    tmp = pd.DataFrame(data=mm, columns=col_names)

    return tmp


def is_boolean(v):
    return v.lower() in ["true", "false"]


def to_boolean(v):
    return v.lower() == "true"


def is_integer(v):
    try:
        int(v)
        return True
    except ValueError:
        return False


def to_integer(v):
    return int(v)


def is_float(v):
    try:
        float(v)
        return True
    except ValueError:
        return False


def to_float(v):
    return float(v)


def is_datetime(v):
    try:
        from dateutil.parser import parse
        parse(v)
        return True
    except ValueError:
        return False


def to_datetime(v):
    from dateutil.parser import parse
    return parse(v)


def is_url(v):
    """
    From https://stackoverflow.com/a/36283503
    """
    min_attributes = ('scheme', 'netloc')
    qualifying = min_attributes
    token = urllib.parse.urlparse(v)
    return all([getattr(token, qualifying_attr) for qualifying_attr in qualifying])


def to_url(v):
    return urllib.parse.urlparse(v)


def is_uuid(v):
    try:
        UUID(v, version=4)
        return True
    except ValueError:
        return False


def to_uuid(v):
    return UUID(v, version=4)


def is_category(v):
    # TODO Get all hierarchies, get all categories from all hierarchies, find if "v" is one of them
    return False


def to_category(v):
    # TODO
    return None #  Taxon  # Return some Taxon


def is_geo(v):
    # TODO Check if "v" is a GeoJSON, or a reference to a GeoJSON
    return None


def to_geo(v):
    return None


def is_str(v):
    return True


def to_str(v):
    return str(v)

# #####################################################################################################################
# >>>> LOAD DATASET FROM URL INTO PD.DATAFRAME <<<<
# #####################################################################################################################


def wv_create_client_and_resource_name(location, wv_user=None, wv_password=None, wv_host_name=None):
    if not wv_host_name:
        wv_host_name = get_global_configuration_variable("FS_SERVER") \
            if get_global_configuration_variable("FS_SERVER") else "nextcloud.data.magic-nexus.eu"

    parts = location.split("/")
    for i, p in enumerate(parts):
        if p == wv_host_name:
            url = "/".join(parts[:i + 1])
            fname = "/" + "/".join(parts[i + 1:])
            break

    options = {
        "webdav_hostname": url,
        "webdav_login": wv_user if wv_user else get_global_configuration_variable("FS_USER"),
        "webdav_password": wv_password if wv_password else get_global_configuration_variable("FS_PASSWORD")
    }
    client = wc.Client(options)
    return client, fname


def wv_check_path(location, wv_user=None, wv_password=None, wv_host_name=None):
    """
    Check if the location exists, and if it is a directory or a file

    :param location:
    :param user:
    :param password:
    :return: 0 -> does not exist; 1 -> directory; 2 -> file
    """
    client, fname = wv_create_client_and_resource_name(location, wv_user, wv_password, wv_host_name)
    if client.check(fname):
        retval = 1 if client.is_dir(fname) else 2
    else:
        retval = 0
    client.free()
    return retval


def wv_create_directory(location, wv_user=None, wv_password=None, wv_host_name=None):
    """
    Create directory (if it exists do nothing)

    :param location:
    :param wv_user:
    :param wv_password:
    :param wv_host_name:
    :return:

    """
    client, fname = wv_create_client_and_resource_name(location, wv_user, wv_password, wv_host_name)
    client.mkdir(fname)
    client.free()


def wv_upload_file(data: io.BytesIO, location: str, wv_user=None, wv_password=None, wv_host_name=None):
    """
    Uploads a bytes array into a location on a WebDAV server
    Directory must exist
    :param data: The data to upload
    :param location:
    :param wv_user:
    :param wv_password:
    :param wv_host_name:
    :return:
    """
    client, fname = wv_create_client_and_resource_name(location, wv_user, wv_password, wv_host_name)
    client.upload_from(data, fname)
    client.free()


def wv_download_file(location, wv_user=None, wv_password=None, wv_host_name=None):
    """
    WebDAV download a file

    :param location:
    :param wv_user:
    :param wv_password:
    :param wv_host_name:
    :return:
    """
    client, fname = wv_create_client_and_resource_name(location, wv_user, wv_password, wv_host_name)
    with tempfile.NamedTemporaryFile(delete=True) as temp:
        client.download_sync(remote_path=fname, local_path=temp.name)
        f = open(temp.name, "rb")
        data = io.BytesIO(f.read())
        f.close()
    client.free()
    return data


def download_file(location, wv_user=None, wv_password=None, wv_host_name=None):
    """
    Download a file from the specified URL location.

    It recognizes MAGIC's Nextcloud (WebDAV) instance AND Google Drive URL's
    Of course, it should work with Zenodo.
    Google Drive URL's are assumed to be Spreadsheets (both XLSX and Google Calc are considered)

    :param location:
    :param wv_host_name: WebDav host name part. Example: "nextcloud.data.magic-nexus.eu"
    :return: A BytesIO object with the contents of the file
    """
    pr = urlparse(location)
    if pr.scheme != "":
        # Load from remote site
        fragment = ""
        if "#" in location:
            pos = location.find("#")
            fragment = location[pos + 1:]
            location = location[:pos]
        if not wv_host_name:
            wv_host_name = get_global_configuration_variable("FS_SERVER")\
                if get_global_configuration_variable("FS_SERVER") else "nextcloud.data.magic-nexus.eu"
        if pr.netloc.lower() == wv_host_name:
            data = wv_download_file(location, wv_user, wv_password, wv_host_name)
        elif pr.netloc.lower() == "docs.google.com" or pr.netloc.lower() == "drive.google.com":
            # Google Drive. Only XLSX files supported (if Google Calc, an Export to XLSX is done)
            # Extract file id from the URL
            import re
            m = re.match(r".*[^-\w]([-\w]{33,})[^-\w]?.*", location)
            file_id = m.groups()[0]
            credentials_file = get_global_configuration_variable("GAPI_CREDENTIALS_FILE")
            token_file = get_global_configuration_variable("GAPI_TOKEN_FILE")
            data = download_xlsx_file_id(credentials_file, token_file, file_id)
        else:
            data = urllib.request.urlopen(location).read()
            data = io.BytesIO(data)
    else:
        data = urllib.request.urlopen(location).read()
        data = io.BytesIO(data)

    # If it is a ZIP file...
    if pr.path.lower().endswith(".zip"):
        zipfile = ZipFile(data)
        # If no anchor, return the XLSX file (find it and return it)
        file_to_extract = None
        candidate_files_to_extract = []
        if pr.fragment:
            file_to_extract = pr.fragment
            if "#" in file_to_extract:
                pos = file_to_extract.find("#")
                sub_fragment = file_to_extract[pos + 1:]
                file_to_extract = file_to_extract[:pos]
            if file_to_extract.startswith("/"):
                file_to_extract = file_to_extract[1:]
        found = False
        for name in zipfile.namelist():
            if not file_to_extract:
                if name.lower().endswith(".xlsx"):
                    candidate_files_to_extract.append(name)
                    found = True
            else:
                if strcmp(file_to_extract, name):
                    found = True
                    break
        if found:
            if not file_to_extract:
                # Try to find best option from the list of candidates
                file_to_extract = candidate_files_to_extract[0]
                for f in candidate_files_to_extract:
                    if f.lower().startswith("msm/cs"):
                        file_to_extract = f
                        break  # Best option (DMP): a file named "cs_<whatever>.xlsx" in "msm" folder
                    if f.lower().startswith("msm/"):
                        file_to_extract = f  # Second best option: an XLSX file inside "msm" folder

            if file_to_extract:
                data = io.BytesIO(zipfile.read(file_to_extract))
            else:
                data = None
        else:
            data = None

    return data


def load_dataset(location: str=None):
    """
    Loads a dataset into a DataFrame
    If the dataset is present, it decompresses it in memory to obtain one of the four datasets per file
    If the dataset is not downloaded, downloads it and decompresses into the corresponding version directory
    :param location: URL of the dataset data
    :return: pd.DataFrame
    """

    if not location:
        df = None
    else:
        data = download_file(location)
        fragment = ""
        if "#" in location:
            pos = location.find("#")
            fragment = location[pos + 1:]
            location = location[:pos-1]
        # Then, try to read it
        t = mimetypes.guess_type(location, strict=True)
        if t[0] == "text/csv":
            df = pd.read_csv(data)
        elif t[0] == "application/vnd.openxmlformats-officedocument.spreadsheetml.sheet" or t[0] == "application/vnd.ms-excel":
            if fragment:
                df = pd.read_excel(data, sheet_name=fragment)
            else:
                df = pd.read_excel(data)

    return df


def any_error_issue(issues):
    """
    Just iterate through a list of Issues (of the three types) to check if there is any error

    :param issues:
    :return:
    """
    any_error = False
    for i in issues:
        from nexinfosys.command_generators import Issue, IType
        if isinstance(i, dict):
            if i["type"] == 3:
                any_error = True
        elif isinstance(i, tuple):
            if i[0] == 3:  # Error
                any_error = True
        elif isinstance(i, Issue):
            if i.itype == IType.ERROR:  # Error
                any_error = True
    return any_error


def prepare_dataframe_after_external_read(ds, df, cmd_name):
    from nexinfosys.command_generators import IType, Issue, IssueLocation  # Declared here to avoid circular "import"
    issues = []
    dims = set()  # Set of dimensions, to index Dataframe on them
    cols = []  # Same columns, with exact case (matching Dataset object)
    orig_cols = []  # Original column names appearing in the target Dataset
    for c in df.columns:
        for d in ds.dimensions:
            if strcmp(c, d.code):
                orig_cols.append(c)
                cols.append(d.code)  # Exact case
                if not d.is_measure:
                    dims.add(d.code)
                    # Also, convert to string if it is numeric
                    if df.dtypes[c] in [np.int64, np.float]:
                        df[c] = df[c].astype(str)
                break
        else:
            del df[c]
            issue = Issue(itype=IType.WARNING,
                          description=f"Column '{c}' not found in the definition of Dataset '{ds.code}'. Skipping it.",
                          location=IssueLocation(sheet_name=cmd_name,
                                                 row=None, column=None))
            issues.append(issue)
    df = df[orig_cols]  # Remove unused columns
    df.columns = cols  # Rename columns
    df.set_index(list(dims), inplace=True)  # Index by Dimension Concepts
    # Check Index: unique
    tmp = np.where(df.index.duplicated(keep=False))
    if len(tmp[0]) > 0:
        for i in np.nditer(tmp):
            issue = Issue(itype=IType.ERROR,
                          description=f"Duplicated row '{i+2}' in the data of dataset '{ds.code}'.",
                          location=IssueLocation(sheet_name=cmd_name,
                                                 row=i+2, column=None))
            issues.append(issue)
    df.reset_index(inplace=True)  # If not, information stored in the index is lost (maybe after serialization/deserialization)

    return issues


# #####################################################################################################################
# >>>> DATAFRAME <<<<
# #####################################################################################################################

def get_dataframe_copy_with_lowercase_multiindex(dataframe: DataFrame) -> DataFrame:
    """
    Create a copy of an input MultiIndex dataframe where all the index values have been lowercased.
    :param dataframe: a MultiIndex dataframe
    :return: A copy of the input dataframe with lowercased index values.
    """
    # df = dataframe.copy()
    levels = [dataframe.index.get_level_values(n).astype(str).str.lower() for n in range(dataframe.index.nlevels)]
    df = pd.DataFrame(index=pd.MultiIndex.from_arrays(levels))
    # df.index = pd.MultiIndex.from_arrays(levels)
    return df

# #####################################################################################################################
# >>>> OTHER STUFF <<<<
# #####################################################################################################################


def str2bool(v: str):
    return str(v).lower() in ("yes", "true", "t", "1")


def ascii2uuid(s: str) -> str:
    """
    Convert an ASCII string to an UUID hexadecimal string
    :param s: an ASCII string
    :return: an UUID hexadecimal string
    """
    return str(uuid.UUID(bytes=base64.a85decode(s)))


T = TypeVar('T')
S = TypeVar('S')


def ifnull(var: Optional[T], val: Optional[S]) -> Union[T, Optional[S]]:
    """ Returns first value if not None, otherwise returns second value """
    if var is None:
        return val
    return var


def head(in_list: List[T]) -> Optional[T]:
    """
    Returns the head element of the list or None if the list is empty.
    :param in_list: The input list
    :return: The head element of the list or None
    """
    if in_list:
        return in_list[0]
    else:
        return None


def first(iterable: Iterable[T],
          condition: Callable[[T], bool] = lambda x: True,
          default: Optional[T] = None) -> Optional[T]:
    """
    Returns the first item in the `iterable` that satisfies the `condition`.
    If the condition is not given, returns the first item of the iterable.

    Returns the `default` value if no item satisfying the condition is found.

    >>> first( (1,2,3), condition=lambda x: x % 2 == 0)
    2
    >>> first(range(3, 100))
    3
    >>> first( () )
    None
    >>> first( (), default="Some" )
    Some
    """
    return next((x for x in iterable if condition(x)), default)


def translate_case(current_names: List[str], new_names: List[str]) -> List[str]:
    """
    Translate the names in the current_names list according the existing names in the new_names list that
    can have a different case.
    :param current_names: a list of names to translate
    :param new_names: a list of new names to use
    :return: the current_names list where some or all of the names are translated
    """
    new_names_dict = {name.lower(): name for name in new_names}
    translated_names = [new_names_dict.get(name.lower(), name) for name in current_names]
    return translated_names


def values_of_nested_dictionary(d: Dict)-> List:
    for v in d.values():
        if not isinstance(v, Dict):
            yield v
        else:
            yield from values_of_nested_dictionary(v)


def name_and_id_dict(obj: object) -> Optional[Dict]:
    if obj:
        return {"name": obj.name, "id": obj.uuid}
    else:
        return None


def get_value_or_list(current_value, additional_value):
    """
    Add a new value to another existing value/s. If a value doesn't exist it returns the new value otherwise
    returns a list with the existing value/s and the new value.
    :param current_value: the current value
    :param additional_value: the new value
    :return: a single value or a list
    """
    if current_value:
        if isinstance(current_value, list):
            return current_value + [additional_value]
        else:
            return [current_value, additional_value]
    else:
        return additional_value


def class_full_name(c: Type) -> str:
    """ Get the full name of a class """
    module = c.__module__
    if module is None:
        return c.__name__
    else:
        return module + '.' + c.__name__


def object_full_name(o: object) -> str:
    """ Get the full class name of an object """
    return class_full_name(o.__class__)


def split_and_strip(s: str, sep=",") -> List[str]:
    """Split a string representing a comma separated list of strings into a list of strings
    where each element has been stripped. If the string has no elements an empty list is returned."""
    string_list: List[str] = []
    if s is not None and isinstance(s, str):
        string_list = [s.strip() for s in s.split(sep)]

    return string_list


def precedes_in_list(lst: List[T], elem1: Optional[T], elem2: Optional[T]) -> bool:
    """ Check if an element comes before another inside a list """
    return elem1 in lst and (elem2 not in lst or lst.index(elem1) < lst.index(elem2))


def replace_string_from_dictionary(s: str, d: Dict[str, str]) -> str:
    """
    Replace in a string all the words defined as keys in the dictionary with the associated value.
    Note: values of the dictionary are sorted by length before replacement in order to avoid replacing on top of a replaced word.

    :param s: input string to transform with replacements
    :param d: dictionary with old_word -> new_word scheme
    :return: a string with replacements applied
    """
    for k, v in sorted(d.items(), key=lambda item: len(item[1])):
        print(v)
        s = re.sub(r"\b" + k + r"\b", v, s)
    return s

# #####################################################################################################################
# >>>> CUSTOM DATA TYPES <<<<
# #####################################################################################################################

FloatOrStringT = Union[str, float]


class FloatOrString:
    @staticmethod
    def to_float(value: Optional[FloatOrStringT]) -> Optional[FloatOrStringT]:
        if value is None:
            return None
        try:
            return float(value)
        except ValueError:
            return value

    @staticmethod
    def multiply(a: Optional[FloatOrStringT], b: Optional[FloatOrStringT]) -> Optional[FloatOrStringT]:
        value_a = FloatOrString.to_float(a)
        value_b = FloatOrString.to_float(b)

        if value_a is None:
            return value_b

        if value_b is None:
            return value_a

        if isinstance(value_a, float) and isinstance(value_b, float):
            return value_a * value_b
        else:
            return f"({value_a})*({value_b})"

    @staticmethod
    def multiply_with_float(a: FloatOrStringT, b: float) -> FloatOrStringT:
        value_a = FloatOrString.to_float(a)

        if isinstance(value_a, float):
            return value_a * b
        else:
            return f"({value_a})*{b}"


class UnitConversion:
    @staticmethod
    def convert(value: FloatOrStringT, from_unit: str, to_unit: str) -> FloatOrStringT:
        ratio = UnitConversion.ratio(from_unit, to_unit)
        return FloatOrString.multiply_with_float(value, ratio)

    @staticmethod
    def ratio(from_unit: str, to_unit: str) -> float:
        return nexinfosys.ureg(from_unit).to(nexinfosys.ureg(to_unit)).magnitude

    @staticmethod
    def get_scaled_weight(weight: FloatOrStringT,
                          source_from_unit: str, source_to_unit: Optional[str],
                          target_from_unit: Optional[str], target_to_unit: str) -> FloatOrStringT:
        ratio = 1.0
        if source_to_unit:
            ratio *= UnitConversion.ratio(source_from_unit, source_to_unit)

        if target_from_unit:
            ratio *= UnitConversion.ratio(target_from_unit, target_to_unit)

        return FloatOrString.multiply_with_float(weight, ratio)


def brackets(exp: str) -> str:
    """ Surround a string expression with brackets """
    return "(" + exp + ")"


def binary_exp(exp1: str, exp2: str, oper: str) -> str:
    """ Join two string expressions with an operator """
    return brackets(exp1) + oper + brackets(exp2)


class FloatExp(SupportsFloat):
    """ Wrapper of the Float data type which includes a name and a string expression that will grow
        when operating with other objects """
    def __init__(self, val: Union[float, int], name: Optional[str] = None, exp: Optional[str] = None):
        assert(isinstance(val, float) or isinstance(val, int))
        assert(name is None or isinstance(name, str))
        assert(exp is None or isinstance(exp, str))

        self.val = float(val)
        self.exp = str(self.val) if exp is None else exp
        self.name = self.exp if name is None else name

    def __float__(self) -> float:
        """ Needed for abc SupportsFloat used in match.isclose() """
        return self.val

    def __round__(self, n=None):
        exp = f"round({self.name}{'' if n is None else ','+str(n)})"
        return FloatExp(float(round(self.val, n)), exp, exp)

    def __abs__(self):
        exp = f"abs({self.name})"
        return FloatExp(abs(self.val), exp, exp)

    def assignable_copy(self):
        return FloatExp(self.val, self.name, self.name)

    @staticmethod
    def get_float(f: Union[float, 'FloatExp']) -> float:
        return f.val if isinstance(f, FloatExp) else f

    def __add__(self, other: 'FloatExp') -> 'FloatExp':
        exp = binary_exp(self.name, other.name, "+")
        return FloatExp(self.val + other.val, exp, exp)

    def __sub__(self, other: 'FloatExp') -> 'FloatExp':
        exp = binary_exp(self.name, other.name, "-")
        return FloatExp(self.val - other.val, exp, exp)

    def __mul__(self, other: 'FloatExp') -> 'FloatExp':
        exp = binary_exp(self.name, other.name, "*")
        return FloatExp(self.val * other.val, exp, exp)

    def __truediv__(self, other: 'FloatExp') -> 'FloatExp':
        exp = binary_exp(self.name, other.name, "/")
        return FloatExp(self.val / other.val, exp, exp)

    def __eq__(self, other: Union[float, 'FloatExp']) -> bool:
        return self.val == FloatExp.get_float(other)

    def __gt__(self, other: Union[float, 'FloatExp']) -> bool:
        return self.val > FloatExp.get_float(other)

    def __str__(self) -> str:
        return f'Value = {self.val}, Name = {self.name}, Expression = "{self.exp}"'

    def __repr__(self):
        return str(self)


def add_label_columns_to_dataframe(ds_name, df, prd):
    """
    Add columns containing labels describing codes in the input Dataframe
    The labels must be in the CodeHierarchies or CodeLists

    :param ds_name: Dataset name
    :param df: pd.Dataframe to enhance
    :param prd: PartialRetrievalDictionary
    :return: Enhanced pd.Dataframe
    """
    from nexinfosys.models.musiasem_concepts import Hierarchy
    # Merge with Taxonomy LABELS, IF available
    for col in df.columns:
        hs = prd.get(Hierarchy.partial_key(ds_name + "_" + col))
        hs2 = prd.get(Hierarchy.partial_key(col))
        if len(hs) == 1 or len(hs2) == 1:
            if len(hs) == 1:
                h = hs[0]
            else:
                h = hs2[0]
            nodes = h.get_all_nodes()
            tmp = []
            for nn in nodes:
                t = nodes[nn]
                tmp.append([t[0].lower(), t[1]])  # CSens
            if not nexinfosys.case_sensitive and df[col].dtype == 'O':
                df[col + "_l"] = df[col].str.lower()
                col = col + "_l"

                # Dataframe of codes and descriptions
                df_dst = pd.DataFrame(tmp, columns=['sou_rce', col + "_desc"])
                df = pd.merge(df, df_dst, how='left', left_on=col, right_on='sou_rce')
                del df['sou_rce']
                if not nexinfosys.case_sensitive:
                    del df[col]

    return df


def change_tuple_value(t: Tuple, index: int, value: Any) -> Tuple:
    lst = list(t)
    lst[index] = value
    return tuple(lst)


# if __name__ == '__main__':
#     import random
#     import string
#     from timeit import default_timer as timer
#
#     class Dummy:
#         def __init__(self, a):
#             self._a = a
#
#     def rndstr(n):
#         return random.choices(string.ascii_uppercase + string.digits, k=n)
#
#     prd = PartialRetrievalDictionary2()
#     ktypes = [("a", "b", "c"), ("a", "b"), ("a", "d"), ("a", "f", "g")]
#     # Generate a set of keys and empty objects
#     vals = []
#     print("Generating sample")
#     for i in range(30000):
#         # Choose random key
#         ktype = ktypes[random.randrange(len(ktypes))]
#         # Generate the element
#         vals.append(({k: ''.join(rndstr(6)) for k in ktype}, Dummy(rndstr(12))))
#
#     print("Insertion started")
#     df = pd.DataFrame()
#     start = timer()
#     # Insert each element
#     for v in vals:
#         prd.put(v[0], v[1])
#     stop = timer()
#     print(stop-start)
#
#     print("Reading started")
#
#     # Select all elements
#     start = timer()
#     # Insert each element
#     for v in vals:
#         r = prd.get(v[0], False)
#         if len(r) == 0:
#             raise Exception("Unexpected!")
#     stop = timer()
#     print(stop-start)
#
#     print("Deleting started")
#
#     # Select all elements
#     start = timer()
#     # Insert each element
#     for v in vals:
#         r = prd.delete(v[0])
#         if r == 0:
#             raise Exception("Unexpected!")
#     stop = timer()
#     print(stop-start)
#
#     print("Finished!!")


# #####################################################################################################################
# >>>> CREATE DEFAULT CONFIGURATION FILE AND DIRECTORIES <<<<
# #####################################################################################################################

def prepare_default_configuration(create_directories):
    def default_directories(path, tmp_path):
        return {
            "DB_CONNECTION_STRING": f"sqlite:///{path}/nis_metadata.db",
            "DATA_CONNECTION_STRING": f"sqlite:///{path}/nis_cached_datasets.db",
            "CASE_STUDIES_DIR": f"{path}/data/cs/",
            "FAO_DATASETS_DIR": f"{path}/data/faostat/",
            "FADN_FILES_LOCATION": f"{path}/data/fadn",
            "CACHE_FILE_LOCATION": f"{tmp_path}/sdmx_datasets_cache",
            "REDIS_HOST_FILESYSTEM_DIR": f"{tmp_path}/sessions",
            "SSP_FILES_DIR": "",
            "NIS_FILES_LIST": "https://drive.google.com/open?id=1I_afcebegpEaOxfKKMzJCJDCG-vtulsM"
        }

    from appdirs import AppDirs
    app_dirs = AppDirs("nis-backend")

    # Default directories, multi-platform
    data_path = app_dirs.user_data_dir
    cache_path = app_dirs.user_cache_dir
    if create_directories:
        os.makedirs(data_path, exist_ok=True)
        os.makedirs(cache_path, exist_ok=True)

    # Obtain and create directories
    dirs = default_directories(data_path, cache_path)
    for v in dirs.values():
        if v:
            if create_directories:
                os.makedirs(v, exist_ok=True)

    # Default configuration
    return f"""{os.linesep.join([f'{k}="{v}"' for k, v in dirs.items()])}
# Flask Session (server side session)
REDIS_HOST="filesystem:local_session"
TESTING="True"
SELF_SCHEMA=""
FS_TYPE="WebDAV"
FS_SERVER=""
FS_USER=""
FS_PASSWORD=""
# Google Drive API
GAPI_CREDENTIALS_FILE="{data_path}/credentials.json"
GAPI_TOKEN_FILE="{data_path}/token.pickle"    
""", data_path + os.sep + "nis_local.conf"


if __name__ == '__main__':
    # f = open("/home/rnebot/GoogleDrive/AA_MAGIC/FAOSTAT_analysis.xlsx", "rb")
    # data = io.BytesIO(f.read())
    # f.close()
    # wv_upload_file(data, "https://nextcloud.data.magic-nexus.eu/remote.php/webdav/NIS_beta/CS_format_examples/FAOSTAT_analysis.xlsx", "NIS_agent", "NIS_agent@1", "nextcloud.data.magic-nexus.eu")
    ret = download_file("https://nextcloud.data.magic-nexus.eu/remote.php/webdav/NIS_beta/CS_format_examples/08_caso_energia_eu_new_commands.xlsx", "NIS_agent", "NIS_agent@1")
    print(f"Longit: {len(ret.getvalue())}")<|MERGE_RESOLUTION|>--- conflicted
+++ resolved
@@ -32,11 +32,7 @@
 from nexinfosys import case_sensitive, SDMXConcept, get_global_configuration_variable
 from nexinfosys.ie_imports.google_drive import download_xlsx_file_id
 from nexinfosys.models import log_level
-<<<<<<< HEAD
-import os
 from zipfile import ZipFile
-=======
->>>>>>> 045e5b4b
 
 logger = logging.getLogger(__name__)
 logger.setLevel(log_level)
@@ -1207,48 +1203,6 @@
     else:
         data = urllib.request.urlopen(location).read()
         data = io.BytesIO(data)
-
-    # If it is a ZIP file...
-    if pr.path.lower().endswith(".zip"):
-        zipfile = ZipFile(data)
-        # If no anchor, return the XLSX file (find it and return it)
-        file_to_extract = None
-        candidate_files_to_extract = []
-        if pr.fragment:
-            file_to_extract = pr.fragment
-            if "#" in file_to_extract:
-                pos = file_to_extract.find("#")
-                sub_fragment = file_to_extract[pos + 1:]
-                file_to_extract = file_to_extract[:pos]
-            if file_to_extract.startswith("/"):
-                file_to_extract = file_to_extract[1:]
-        found = False
-        for name in zipfile.namelist():
-            if not file_to_extract:
-                if name.lower().endswith(".xlsx"):
-                    candidate_files_to_extract.append(name)
-                    found = True
-            else:
-                if strcmp(file_to_extract, name):
-                    found = True
-                    break
-        if found:
-            if not file_to_extract:
-                # Try to find best option from the list of candidates
-                file_to_extract = candidate_files_to_extract[0]
-                for f in candidate_files_to_extract:
-                    if f.lower().startswith("msm/cs"):
-                        file_to_extract = f
-                        break  # Best option (DMP): a file named "cs_<whatever>.xlsx" in "msm" folder
-                    if f.lower().startswith("msm/"):
-                        file_to_extract = f  # Second best option: an XLSX file inside "msm" folder
-
-            if file_to_extract:
-                data = io.BytesIO(zipfile.read(file_to_extract))
-            else:
-                data = None
-        else:
-            data = None
 
     return data
 
@@ -1769,7 +1723,6 @@
             "CACHE_FILE_LOCATION": f"{tmp_path}/sdmx_datasets_cache",
             "REDIS_HOST_FILESYSTEM_DIR": f"{tmp_path}/sessions",
             "SSP_FILES_DIR": "",
-            "NIS_FILES_LIST": "https://drive.google.com/open?id=1I_afcebegpEaOxfKKMzJCJDCG-vtulsM"
         }
 
     from appdirs import AppDirs
