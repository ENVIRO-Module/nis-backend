--- conflicted
+++ resolved
@@ -4,29 +4,6 @@
 from backend.command_definitions import commands
 from backend.common.helper import first
 
-<<<<<<< HEAD
-from backend.command_executors.version2.attribute_sets_command import AttributeSetsCommand
-from backend.command_executors.version2.attribute_types_command import AttributeTypesCommand
-from backend.command_executors.version2.dataset_data_command import DatasetDataCommand
-from backend.command_executors.version2.dataset_definition_command import DatasetDefCommand
-from backend.command_executors.version2.dataset_query_command import DatasetQryCommand
-from backend.command_executors.version2.export_elements_commands import ExportableElementsCommand
-from backend.command_executors.version2.hierarchy_categories_command import HierarchyCategoriesCommand
-from backend.command_executors.version2.hierarchy_mapping_command import HierarchyMappingCommand
-from backend.command_executors.version2.import_elements_commands import ImportElementsCommand
-from backend.command_executors.version2.nested_commands_command import NestedCommandsCommand
-from backend.command_executors.version2.processor_scalings_command import ProcessorScalingsCommand
-from backend.command_executors.version2.interface_types_command import InterfaceTypesCommand
-from backend.command_executors.version2.interfaces_command import InterfacesAndQualifiedQuantitiesCommand
-from backend.command_executors.version2.pedigree_matrices_command import PedigreeMatricesReferencesCommand
-from backend.command_executors.version2.problem_statement_command import ProblemStatementCommand
-from backend.command_executors.version2.processors_command import ProcessorsCommand
-from backend.command_executors.version2.references_v2_command import BibliographicReferencesCommand, \
-    GeographicReferencesCommand, ProvenanceReferencesCommand
-from backend.command_executors.version2.relationships_command import RelationshipsCommand
-from backend.command_executors.version2.scale_conversion_v2_command import ScaleConversionV2Command
-=======
->>>>>>> de62e750
 
 def create_command(cmd_type, name, json_input, source_block=None) -> ExecutableCommandIssuesPairType:
     """
@@ -40,50 +17,6 @@
     :return: The instance of the command and the issues creating it
     :raise
     """
-<<<<<<< HEAD
-    cmds = {"dummy":                 DummyCommand,  # Simple assignation of a string to a variable. Useful to test things
-            "metadata":              MetadataCommand,
-            "mapping":               MappingCommand,
-            "data_input":            DataInputCommand,
-            "structure":             StructureCommand,
-            "upscale":               UpscaleCommand,
-            "hierarchy":             HierarchyCommand,
-            "etl_dataset":           ETLExternalDatasetCommand,
-            "references":            ReferencesCommand,
-            "pedigree_matrix":       PedigreeMatrixCommand,
-            "scale_conversion":      ScaleConversionCommand,
-            # V2 commands
-            "cat_hierarchies":       HierarchyCategoriesCommand,
-            "cat_hier_mapping":      HierarchyMappingCommand,
-            "attribute_types":       AttributeTypesCommand,
-            "datasetdef":            DatasetDefCommand,
-            "datasetdata":           DatasetDataCommand,
-            "attribute_sets":        AttributeSetsCommand,
-            "parameters":            ParametersCommand,
-            "datasetqry":            DatasetQryCommand,
-            "interface_types":       InterfaceTypesCommand,
-            "processors":            ProcessorsCommand,
-            "interfaces_and_qq":     InterfacesAndQualifiedQuantitiesCommand,
-            "relationships":         RelationshipsCommand,
-            "processor_scalings":    ProcessorScalingsCommand,
-            "scale_conversion_v2":   ScaleConversionV2Command,
-            "shared_elements":       ExportableElementsCommand,
-            "reused_elements":       ImportElementsCommand,
-            "import_commands":       NestedCommandsCommand,
-            "ref_pedigree_matrices": PedigreeMatricesReferencesCommand,
-            "ref_bibliographic":     BibliographicReferencesCommand,
-            # "ref_source":            SourceReferencesCommand,
-            "ref_geographical":      GeographicReferencesCommand,
-            "ref_provenance":        ProvenanceReferencesCommand,
-            "indicators":            IndicatorsCommand,
-            "problem_statement":     ProblemStatementCommand
-            }
-    if cmd_type in cmds:
-        tmp = cmds[cmd_type](name)  # Reflective CALL to construct the empty command instance
-        tmp._serialization_type = cmd_type  # Injected attribute. Used later for serialization
-        tmp._serialization_label = name  # Injected attribute. Used later for serialization
-        tmp._source_block_name = source_block
-=======
     cmd: Optional[Command] = first(commands, condition=lambda c: c.name == cmd_type)
 
     if cmd:
@@ -91,7 +24,6 @@
         exec_cmd._serialization_type = cmd_type  # Injected attribute. Used later for serialization
         exec_cmd._serialization_label = name  # Injected attribute. Used later for serialization
         exec_cmd._source_block_name = source_block
->>>>>>> de62e750
         if isinstance(json_input, (str, dict, list)):
             if json_input != {}:
                 issues = exec_cmd.json_deserialize(json_input)
