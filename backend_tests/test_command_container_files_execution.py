import os
import unittest

import backend
from backend.ie_exports.json import export_model_to_json
from backend.model_services import get_case_study_registry_objects
from backend.model_services.workspace import execute_file, prepare_and_reset_database_for_tests, prepare_and_solve_model
from backend.models.musiasem_concepts import Observer, \
    Processor, FactorType, Factor, \
    Hierarchy, \
    FactorQuantitativeObservation, ProcessorsRelationPartOfObservation, \
    ProcessorsRelationUndirectedFlowObservation, ProcessorsRelationUpscaleObservation, \
    FactorsRelationDirectedFlowObservation
# Database (ORM)
from backend.restful_service import register_external_datasources
from backend.restful_service.serialization import serialize_state, deserialize_state
from backend.solving import get_processor_names_to_processors_dictionary


class TestCommandFiles(unittest.TestCase):
    @classmethod
    def setUpClass(cls):
        pass  # Executed BEFORE test methods of the class

    @classmethod
    def tearDownClass(cls):
        pass  # Executed AFTER tests methods of the class

    def setUp(self):
        super().setUp()
        pass  # Repeated BEFORE each test...

    def tearDown(self):
        pass  # Repeated AFTER each test...
        super().tearDown()

    def test_001_execute_file_one(self):
        """
        A file containing QQs for three different sets of processor: Crop, Farm, AgrarianRegion
        (extracted from Almeria case study)
        Test number of processors read for each category, using processor sets and PartialRetrievalDictionary
        :return:
        """
        file_path = os.path.dirname(os.path.abspath(__file__)) + "/z_input_files/test_spreadsheet_1.xlsx"
        isess = execute_file(file_path, generator_type="spreadsheet")
        # Check State of things
        glb_idx, p_sets, hh, datasets, mappings = get_case_study_registry_objects(isess.state)
        # Three processor sets
        self.assertEqual(len(p_sets), 3)
        # Close interactive session
        isess.close_db_session()

    def test_002_execute_file_two(self):
        """
        A file containing QQs for three different sets of processor: Crop, Farm, AgrarianRegion
        AND UPSCALING
        (extracted from Almeria case study)
        Test number of processors read for each category, using processor sets and PartialRetrievalDictionary
        :return:
        """
        file_path = os.path.dirname(os.path.abspath(__file__)) + "/z_input_files/test_spreadsheet_upscale_reduced.xlsx"
        isess = execute_file(file_path, generator_type="spreadsheet")
        # # Save state
        s = serialize_state(isess.state)
        with open("/home/rnebot/GoogleDrive/AA_MAGIC/MiniAlmeria.serialized", "wt") as f:
            f.write(s)
        local_state = deserialize_state(s)
        # Check State of things
        glb_idx, p_sets, hh, datasets, mappings = get_case_study_registry_objects(local_state)
        # Three processor sets
        self.assertEqual(len(p_sets), 3)
        # Close interactive session
        isess.close_db_session()

    def test_003_execute_file_three(self):
        """
        * Declares TWO mappings
        * Reads TWO Eurostat datasets
        * Uses one of the datasets to feed QQs

        Test number of processors read for each category, using processor sets and PartialRetrievalDictionary
        :return:
        """
        # ####
        # COMMENTED OUT BECAUSE IT IS VERY SLOW
        # ####

        # file_path = os.path.dirname(os.path.abspath(__file__)) + "/z_input_files/test_spreadsheet_3_dataset.xlsx"
        # isess = execute_file(file_path, generator_type="spreadsheet")
        # # Check State of things
        # glb_idx, p_sets, hh, datasets, mappings = get_case_study_registry_objects(isess.state)
        # # Three processor sets
        # self.assertEqual(len(p_sets), 1)
        # # Close interactive session
        # isess.close_db_session()

    def test_004_execute_file_four(self):
        """

        Parameters
        Simple Expression evaluation in QQs

        :return:
        """
        file_path = os.path.dirname(os.path.abspath(__file__)) + "/z_input_files/test_spreadsheet_4.xlsx"
        isess = execute_file(file_path, generator_type="spreadsheet")
        # Check State of things
        glb_idx, p_sets, hh, datasets, mappings = get_case_study_registry_objects(isess.state)
        # Three processor sets
        self.assertEqual(len(p_sets), 3)
        # Close interactive session
        isess.close_db_session()

    def test_005_execute_file_five(self):
        """
        Just Structure. From Soslaires.

        :return:
        """
        file_path = os.path.dirname(os.path.abspath(__file__)) + "/z_input_files/Soslaires.xlsx"
        isess = execute_file(file_path, generator_type="spreadsheet")
        # # Save state
        s = serialize_state(isess.state)
        with open("/home/rnebot/GoogleDrive/AA_MAGIC/Soslaires.serialized", "wt") as f:
            f.write(s)
        local_state = deserialize_state(s)
        # Check State of things
        glb_idx, p_sets, hh, datasets, mappings = get_case_study_registry_objects(local_state)
        # Four processor sets
        self.assertEqual(len(p_sets), 4)
        # Obtain all Observers
        print("---- Observer ----")
        oers = glb_idx.get(Observer.partial_key())
        for i in oers:
            print(i.name)
        # Obtain all processors
        print("---- Processor ----")
        procs = glb_idx.get(Processor.partial_key())
        for i in procs:
            print(i.name)
        # Obtain all FactorTypes
        print("---- FactorType ----")
        fts = glb_idx.get(FactorType.partial_key())
        for i in fts:
            print(i.name)
        # Obtain all Factors
        print("---- Factor ----")
        fs = glb_idx.get(Factor.partial_key())
        for i in fs:
            print(i.processor.name + ":" + i.taxon.name)
        # Obtain all Quantitative Observations
        print("---- Quantities ----")
        qqs = glb_idx.get(FactorQuantitativeObservation.partial_key())
        for i in qqs:
            print(i.factor.processor.name + ":" + i.factor.taxon.name + "= " + str(i.value.expression if i.value else ""))
        # Obtain all part-of Relation Observations
        print("---- Part-of relations (P-P) ----")
        po_rels = glb_idx.get(ProcessorsRelationPartOfObservation.partial_key())
        for i in po_rels:
            print(i.parent_processor.name + " \/ " + i.child_processor.name)
        # Obtain all undirected flow Relation Observations
        print("---- Undirected flow relations (P-P) ----")
        uf_rels = glb_idx.get(ProcessorsRelationUndirectedFlowObservation.partial_key())
        for i in uf_rels:
            print(i.source_processor.name + " <> " + i.target_processor.name)
        # Obtain all upscale Relation Observations
        print("---- Upscale relations (P-P) ----")
        up_rels = glb_idx.get(ProcessorsRelationUpscaleObservation.partial_key())
        for i in up_rels:
            print(i.parent_processor.name + " \/ " + i.child_processor.name + "(" + i.factor_name+ ": " + str(i.quantity) + ")")
        # Obtain all directed flow Relation Observations
        print("---- Directed flow relations (F-F) ----")
        df_rels = glb_idx.get(FactorsRelationDirectedFlowObservation.partial_key())
        for i in df_rels:
            print(i.source_factor.processor.name + ":" + i.source_factor.taxon.name + " -> " +
                  i.target_factor.processor.name + ":" + i.target_factor.taxon.name + (" (" + str(i.weight) + ")" if i.weight else ""))
        # Obtain all hierarchies
        print("---- FactorType Hierarchies ----")
        hies = glb_idx.get(Hierarchy.partial_key())
        for i in hies:
            print(i.name)
        # Close interactive session
        isess.close_db_session()

    def test_006_execute_file_five(self):
        """

        Parameters
        Simple Expression evaluation in QQs

        :return:
        """
        file_path = os.path.dirname(os.path.abspath(__file__)) + "/z_input_files/mapping_example_maddalena.xlsx"
        isess = execute_file(file_path, generator_type="spreadsheet")
        # Check State of things
        glb_idx, p_sets, hh, datasets, mappings = get_case_study_registry_objects(isess.state)
        # Three processor sets
        self.assertEqual(len(p_sets), 1)
        # Close interactive session
        isess.close_db_session()

    def test_007_execute_file_v2_one(self):
        """
        Two connected Processors
        Test parsing and execution of a file with basic commands, and only literals (very basic syntax)

        :return:
        """
        file_path = os.path.dirname(os.path.abspath(__file__)) + "/z_input_files/v2/01_declare_two_connected_processors.xlsx"
        isess = execute_file(file_path, generator_type="spreadsheet")
        # Check State of things
        glb_idx, p_sets, hh, datasets, mappings = get_case_study_registry_objects(isess.state)
        # TODO Check things!!!
        # self.assertEqual(len(p_sets), 3)
        # Close interactive session
        isess.close_db_session()

    # ------------------------------------------------------------------------------------------------------------------
    #                                -------------------------------------------------------
    # ------------------------------------------------------------------------------------------------------------------
    def test_008_execute_file_v2_two(self):
        """
        Processors from Soslaires
        Test parsing and execution of a file with basic commands, and only literals (very basic syntax)

        :return:
        """
        file_path = os.path.dirname(os.path.abspath(__file__)) + "/z_input_files/v2/02_declare_hierarchies_and_cloning_and_scaling.xlsx"
        isess = execute_file(file_path, generator_type="spreadsheet")
        # Check State of things
        glb_idx, p_sets, hh, datasets, mappings = get_case_study_registry_objects(isess.state)
        processor_dict = get_processor_names_to_processors_dictionary(glb_idx)
        for p in processor_dict:
            print(p)
        # TODO Check things!!!
        # self.assertEqual(len(p_sets), 3)
        # Close interactive session
        isess.close_db_session()

    def test_009_execute_file_v2_three(self):
        """
        Soslaires, without parameters
        With regard to the two previous, introduces the syntax of a Selector of many Processors

        :return:
        """
        file_path = os.path.dirname(os.path.abspath(__file__)) + "/z_input_files/v2/03_Soslaires_no_parameters.xlsx"
        isess = execute_file(file_path, generator_type="spreadsheet")
        # Check State of things
        glb_idx, p_sets, hh, datasets, mappings = get_case_study_registry_objects(isess.state)
        # TODO Check things!!!
        # self.assertEqual(len(p_sets), 3)
        # Close interactive session
        isess.close_db_session()

    def test_010_execute_file_v2_four(self):
        """
        Brazilian oil case study

        :return:
        """
        file_path = os.path.dirname(os.path.abspath(__file__)) + "/z_input_files/v2/04_brazilian_oil.xlsx"
        isess = execute_file(file_path, generator_type="spreadsheet")
        # Check State of things
        glb_idx, p_sets, hh, datasets, mappings = get_case_study_registry_objects(isess.state)
        # TODO Check things!!!
        # self.assertEqual(len(p_sets), 3)
        # Close interactive session
        isess.close_db_session()

    def test_011_execute_file_v2_five(self):
        """
        Dataset processing using old commands

        :return:
        """
        file_path = os.path.dirname(os.path.abspath(__file__)) + "/z_input_files/v2/05_caso_energia_eu_old_commands.xlsx"
        isess = execute_file(file_path, generator_type="spreadsheet")
        # Check State of things
        glb_idx, p_sets, hh, datasets, mappings = get_case_study_registry_objects(isess.state)
        # TODO Check things!!!
        # self.assertEqual(len(p_sets), 3)
        # Close interactive session
        isess.close_db_session()

    def test_012_execute_file_v2_six(self):
        """
        Almeria upscaling with new syntax
        * References
        * InterfaceTypes
        * BareProcessors
          * Dynamic attribute columns
        * Interfaces
        * Old Upscale (really efficient)

        :return:
        """
        file_path = os.path.dirname(
            os.path.abspath(__file__)) + "/z_input_files/v2/06_upscale_almeria.xlsx"
        isess = execute_file(file_path, generator_type="spreadsheet")
        # Check State of things
        glb_idx, p_sets, hh, datasets, mappings = get_case_study_registry_objects(isess.state)
        # TODO Check things!!!
        # self.assertEqual(len(p_sets), 3)
        # Close interactive session
        isess.close_db_session()

    def test_013_execute_file_v2_seven(self):
        """
        Parsing of Custom datasets

        :return:
        """
        file_path = os.path.dirname(
            os.path.abspath(__file__)) + "/z_input_files/v2/07_custom_datasets.xlsx"
        isess = execute_file(file_path, generator_type="spreadsheet")
        # Check State of things
        glb_idx, p_sets, hh, datasets, mappings = get_case_study_registry_objects(isess.state)
        # TODO Check things!!!
        # self.assertEqual(len(p_sets), 3)
        # Close interactive session
        isess.close_db_session()

    def test_014_execute_file_v2_eight(self):
        """
        Dataset queries using Mappings

        :return:
        """
        file_path = os.path.dirname(
            os.path.abspath(__file__)) + "/z_input_files/v2/08_caso_energia_eu_new_commands_CASE_SENSITIVE.xlsx"
        isess = execute_file(file_path, generator_type="spreadsheet")
        # Check State of things
        glb_idx, p_sets, hh, datasets, mappings = get_case_study_registry_objects(isess.state)
        # TODO Check things!!!
        # self.assertEqual(len(p_sets), 3)
        # Close interactive session
        datasets["ds1"].data.to_csv("/tmp/08_caso_energia_eu_new_commands_ds1_results.csv")
        datasets["ds2"].data.to_csv("/tmp/08_caso_energia_eu_new_commands_ds2_results.csv")
        isess.close_db_session()

    def test_015_execute_file_v2_nine(self):
        """
        Dataset queries using Mappings, then use of Datasets to create Processors and Interfaces

        :return:
        """
        file_path = os.path.dirname(
            os.path.abspath(__file__)) + "/z_input_files/v2/09_mapping_dataset_qry_and_dataset_expansion.xlsx"
        isess = execute_file(file_path, generator_type="spreadsheet")
        # Check State of things
        glb_idx, p_sets, hh, datasets, mappings = get_case_study_registry_objects(isess.state)
        # TODO Check things!!!
        # self.assertEqual(len(p_sets), 3)
        # Close interactive session
        isess.close_db_session()

    def test_016_execute_file_v2_ten(self):
        """
        Upscaling using Instantiations. Translation of Louisa's file "Electricity state of the play 16.03.xlsm"

        :return:
        """
        file_path = os.path.dirname(
            os.path.abspath(__file__)) + "/z_input_files/v2/10_electricity_state_of_the_play.xlsx"
        isess = execute_file(file_path, generator_type="spreadsheet")
        # Check State of things
        glb_idx, p_sets, hh, datasets, mappings = get_case_study_registry_objects(isess.state)
        # TODO Check things!!!
        # self.assertEqual(len(p_sets), 3)
        # Close interactive session
        isess.close_db_session()

    def test_017_execute_file_v2_eleven(self):
        """
        Dataset queries using Mappings, then use of resulting Datasets to create Processors and Interfaces

        :return:
        """
        file_path = os.path.dirname(
            os.path.abspath(__file__)) + "/z_input_files/v2/11_dataset_to_musiasem_maddalena.xlsx"
        isess = execute_file(file_path, generator_type="spreadsheet")
        # Check State of things
        glb_idx, p_sets, hh, datasets, mappings = get_case_study_registry_objects(isess.state)
        # TODO Check things!!!
        # self.assertEqual(len(p_sets), 3)
        # Close interactive session
        isess.close_db_session()

    def test_018_many_to_many_mappings(self):
        """
        Testing many to many mappings

        :return:
        """
        file_path = os.path.dirname(
            os.path.abspath(__file__)) + "/z_input_files/v2/09_many_to_many_mapping.xlsx"
        isess = execute_file(file_path, generator_type="spreadsheet")
        # Check State of things
        glb_idx, p_sets, hh, datasets, mappings = get_case_study_registry_objects(isess.state)
        # TODO Check things!!!
        # self.assertEqual(len(p_sets), 3)
        # Close interactive session
        datasets["ds1"].data.to_csv("/tmp/09_many_to_many_mapping_ds1_results.csv", index=False)
        isess.close_db_session()

    def test_019_import_commands(self):
        """
        Testing import commands

        :return:
        """
        file_path = os.path.dirname(
            os.path.abspath(__file__)) + "/z_input_files/v2/12_import_commands_example.xlsx"
        isess = execute_file(file_path, generator_type="spreadsheet")
        # Check State of things
        glb_idx, p_sets, hh, datasets, mappings = get_case_study_registry_objects(isess.state)
        # TODO Check things!!!
        # self.assertEqual(len(p_sets), 3)
        # Close interactive session
        isess.close_db_session()

    def test_020_list_of_commands(self):
        """
        Testing list of commands

        :return:
        """
        file_path = os.path.dirname(
            os.path.abspath(__file__)) + "/z_input_files/v2/13_list_of_commands_example_using_soslaires.xlsx"
        isess = execute_file(file_path, generator_type="spreadsheet")
        # Check State of things
        glb_idx, p_sets, hh, datasets, mappings = get_case_study_registry_objects(isess.state)
        # TODO Check things!!!
        # self.assertEqual(len(p_sets), 3)
        # Close interactive session
        isess.close_db_session()

    def test_021_export_to_json(self):
        """
        Testing model export

        :return:
        """
        file_path = os.path.dirname(os.path.abspath(__file__)) + "/z_input_files/v2/03_Soslaires_no_parameters.xlsx"
        #file_path = os.path.dirname(os.path.abspath(__file__)) + "/z_input_files/v2/02_declare_hierarchies_and_cloning_and_scaling.xlsx"
        #file_path = os.path.dirname(os.path.abspath(__file__)) + "/z_input_files/v2/06_upscale_almeria.xlsx"
        #file_path = os.path.dirname(os.path.abspath(__file__)) + "/z_input_files/test_spreadsheet_4.xlsx"
        #file_path = os.path.dirname(os.path.abspath(__file__)) + "/z_input_files/v2/08_caso_energia_eu_new_commands.xlsx"
        #file_path = os.path.dirname(os.path.abspath(__file__)) + "/z_input_files/v2/09_many_to_many_mapping.xlsx"
        isess = execute_file(file_path, generator_type="spreadsheet")
        json_string = export_model_to_json(isess.state)
        print(json_string)
        isess.close_db_session()

    def test_022_processor_scalings(self):
        file_path = os.path.dirname(
            os.path.abspath(__file__)) + "/z_input_files/v2/14_processor_scalings_example.xlsx"
        isess = execute_file(file_path, generator_type="spreadsheet")
        json_string = export_model_to_json(isess.state)
        print(json_string)
        # Check State of things
        glb_idx, p_sets, hh, datasets, mappings = get_case_study_registry_objects(isess.state)
        # TODO Check things!!!
        # self.assertEqual(len(p_sets), 3)
        # Close interactive session
        isess.close_db_session()

<<<<<<< HEAD
    def test_023_solving(self):
        file_path = os.path.dirname(
            os.path.abspath(__file__)) + "/z_input_files/v2/06_upscale_almeria_NEW.xlsx"

        isess = execute_file(file_path, generator_type="spreadsheet")

        issues = prepare_and_solve_model(isess.state)

        # Check State of things
        glb_idx, p_sets, hh, datasets, mappings = get_case_study_registry_objects(isess.state)

=======
    def test_023_maddalena_dataset(self):
        file_path = "/home/rnebot/Downloads/MAGIC_n_1_CC_Spain.xlsx"
        isess = execute_file(file_path, generator_type="spreadsheet")
        # Check State of things
        glb_idx, p_sets, hh, datasets, mappings = get_case_study_registry_objects(isess.state)
        # TODO Check things!!!
        # self.assertEqual(len(p_sets), 3)
>>>>>>> fb5c0c9f
        # Close interactive session
        isess.close_db_session()


if __name__ == '__main__':
    i = TestCommandFiles()
    prepare_and_reset_database_for_tests(prepare=True)
    backend.data_source_manager = register_external_datasources({"FAO_DATASETS_DIR": "/home/rnebot"})
    # i.test_006_execute_file_five()  # TODO: This test from v1 has problems with the case sensitiveness!
    #i.test_008_execute_file_v2_two()
    #i.test_009_execute_file_v2_three()  # Soslaires. v2 syntax
    #i.test_011_execute_file_v2_five()  # Dataset
    #i.test_012_execute_file_v2_six()  # Almeria using v2 commands and v1 upscale
    #i.test_013_execute_file_v2_seven()
    #i.test_014_execute_file_v2_eight()
    #i.test_018_many_to_many_mappings()
    #i.test_019_import_commands()
    #i.test_020_list_of_commands()
    #i.test_021_export_to_json()
<<<<<<< HEAD
    #i.test_022_processor_scalings()
    i.test_023_solving()
=======
    i.test_023_maddalena_dataset()
>>>>>>> fb5c0c9f
<|MERGE_RESOLUTION|>--- conflicted
+++ resolved
@@ -466,7 +466,6 @@
         # Close interactive session
         isess.close_db_session()
 
-<<<<<<< HEAD
     def test_023_solving(self):
         file_path = os.path.dirname(
             os.path.abspath(__file__)) + "/z_input_files/v2/06_upscale_almeria_NEW.xlsx"
@@ -478,15 +477,16 @@
         # Check State of things
         glb_idx, p_sets, hh, datasets, mappings = get_case_study_registry_objects(isess.state)
 
-=======
-    def test_023_maddalena_dataset(self):
+        # Close interactive session
+        isess.close_db_session()
+
+    def test_024_maddalena_dataset(self):
         file_path = "/home/rnebot/Downloads/MAGIC_n_1_CC_Spain.xlsx"
         isess = execute_file(file_path, generator_type="spreadsheet")
         # Check State of things
         glb_idx, p_sets, hh, datasets, mappings = get_case_study_registry_objects(isess.state)
         # TODO Check things!!!
         # self.assertEqual(len(p_sets), 3)
->>>>>>> fb5c0c9f
         # Close interactive session
         isess.close_db_session()
 
@@ -494,7 +494,7 @@
 if __name__ == '__main__':
     i = TestCommandFiles()
     prepare_and_reset_database_for_tests(prepare=True)
-    backend.data_source_manager = register_external_datasources({"FAO_DATASETS_DIR": "/home/rnebot"})
+    backend.data_source_manager = register_external_datasources({"FAO_DATASETS_DIR": "/home/marco/temp/Data/FAOSTAT/"})
     # i.test_006_execute_file_five()  # TODO: This test from v1 has problems with the case sensitiveness!
     #i.test_008_execute_file_v2_two()
     #i.test_009_execute_file_v2_three()  # Soslaires. v2 syntax
@@ -506,9 +506,6 @@
     #i.test_019_import_commands()
     #i.test_020_list_of_commands()
     #i.test_021_export_to_json()
-<<<<<<< HEAD
     #i.test_022_processor_scalings()
-    i.test_023_solving()
-=======
-    i.test_023_maddalena_dataset()
->>>>>>> fb5c0c9f
+    #i.test_023_solving()
+    #i.test_024_maddalena_dataset()