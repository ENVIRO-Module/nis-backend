--- conflicted
+++ resolved
@@ -16,14 +16,8 @@
 import backend
 from backend.command_generators import Issue, IssueLocation, IType
 from backend.command_generators.parsers_factory import commands_container_parser_factory
-<<<<<<< HEAD
-from backend.common.helper import create_dictionary
-from backend.models.musiasem_concepts import Processor, Factor, FactorsRelationDirectedFlowObservation, \
-    ProblemStatement, Parameter
-=======
 from backend.model_services import IExecutableCommand
 from backend.model_services import State
->>>>>>> de62e750
 from backend.models.musiasem_methodology_support import (User,
                                                          CaseStudy,
                                                          CaseStudyVersion,
@@ -32,11 +26,6 @@
                                                          force_load,
                                                          DBSession, ORMBase, load_table, Authenticator, CaseStudyStatus,
                                                          ObjectType, PermissionType)
-<<<<<<< HEAD
-from backend.model_services import IExecutableCommand, get_case_study_registry_objects
-from backend.model_services import State
-=======
->>>>>>> de62e750
 from backend.restful_service import tm_default_users, tm_authenticators, tm_case_study_version_statuses, \
     tm_object_types, tm_permissions
 from backend.restful_service.serialization import serialize_state, deserialize_state
