from typing import Dict, Any, Optional, Sequence, List, Tuple, NoReturn

from pint import DimensionalityError

<<<<<<< HEAD
from nexinfosys.command_executors import BasicCommand, subrow_issue_message
=======
from nexinfosys.command_executors import BasicCommand, subrow_issue_message, CommandExecutionError
>>>>>>> 170c7ebb
from nexinfosys.command_field_definitions import get_command_fields_from_class
from nexinfosys.command_generators import parser_field_parsers, IType
from nexinfosys.command_generators.parser_ast_evaluators import dictionary_from_key_value_list, ast_to_string
from nexinfosys.common.helper import strcmp, first, ifnull, UnitConversion, head
from nexinfosys.models.musiasem_concepts import PedigreeMatrix, FactorType, \
    Factor, FactorInProcessorType, Observer, GeographicReference, ProvenanceReference, \
    BibliographicReference, FactorTypesRelationUnidirectionalLinearTransformObservation, Processor
from nexinfosys.models.musiasem_concepts_helper import _create_or_append_quantitative_observation, \
    find_processors_matching_name, find_factor_types_transform_relation


class InterfacesAndQualifiedQuantitiesCommand(BasicCommand):
    def __init__(self, name: str):
        BasicCommand.__init__(self, name, get_command_fields_from_class(self.__class__))

    def _process_row(self, field_values: Dict[str, Any], subrow=None) -> None:
        """
        Process a dictionary representing a row of the Interfaces command. The dictionary can come directly from
        the worksheet or from a dataset.

        :param field_values: dictionary
        """
        # f_processor_name -> p
        # f_interface_type_name -> it
        # f_interface_name -> i
        #
        # IF NOT i AND it AND p => i_name = it.name => get or create "i"
        # IF i AND it AND p => get or create "i", IF "i" exists, i.it MUST BE equal to "it" (IF NOT, error)
        # IF i AND p AND NOT it => get "i" (MUST EXIST)
        f_interface_type_name = field_values.get("interface_type")
        f_interface_name = field_values.get("interface")

        if not f_interface_name:
            if not f_interface_type_name:
                raise CommandExecutionError("At least one of InterfaceType or Interface must be defined"+subrow_issue_message(subrow))

            f_interface_name = f_interface_type_name
<<<<<<< HEAD

        # Check existence of PedigreeMatrix, if used
        if f_pedigree_matrix and f_pedigree:
            pm = self._glb_idx.get(PedigreeMatrix.partial_key(name=f_pedigree_matrix))
            if len(pm) == 0:
                self._add_issue(IType.ERROR, "Could not find Pedigree Matrix '" + f_pedigree_matrix + "'"+subrow_issue_message(subrow))
                return
            else:
                try:
                    lst = pm[0].get_modes_for_code(f_pedigree)
                except:
                    self._add_issue(IType.ERROR, "Could not decode Pedigree '" + f_pedigree + "' for Pedigree Matrix '" + f_pedigree_matrix + "'"+subrow_issue_message(subrow))
                    return
        elif f_pedigree and not f_pedigree_matrix:
            self._add_issue(IType.ERROR, "Pedigree specified without accompanying Pedigree Matrix"+subrow_issue_message(subrow))
            return

        # Source
        if f_source:
            try:
                ast = parser_field_parsers.string_to_ast(parser_field_parsers.reference, f_source)
                ref_id = ast["ref_id"]
                references = self._glb_idx.get(ProvenanceReference.partial_key(ref_id))
                if len(references) == 1:
                    source = references[0]
                else:
                    references = self._glb_idx.get(BibliographicReference.partial_key(ref_id))
                    if len(references) == 1:
                        source = references[0]
                    else:
                        self._add_issue(IType.ERROR, f"Reference '{f_source}' not found"+subrow_issue_message(subrow))
            except:
                # TODO Change when Ref* are implemented
                source = f_source + " (not found)"
        else:
            source = None
=======
>>>>>>> 170c7ebb

        f_source = field_values.get("qq_source")
        # TODO: source is not being used
        source = self.get_source(f_source, subrow)

        processor = self.find_processor(field_values.get("processor"), subrow)

        # Try to find Interface
<<<<<<< HEAD
        ft: Optional[FactorType] = None
        f: Optional[Factor] = None
        f_list: Sequence[Factor] = self._glb_idx.get(Factor.partial_key(processor=p, name=f_interface_name))
        if len(f_list) == 1:
            f = f_list[0]
            ft = f.taxon
            if f_interface_type_name and not strcmp(ft.name, f_interface_type_name):
                self._add_issue(IType.WARNING, f"The InterfaceType of the Interface, {ft.name} "
                                               f"is different from the specified InterfaceType, {f_interface_type_name}. Record skipped."+subrow_issue_message(subrow))
                return
        elif len(f_list) > 1:
            self._add_issue(IType.ERROR, f"Interface '{f_interface_name}' found {str(len(f_list))} times. "
                                         f"It must be uniquely identified."+subrow_issue_message(subrow))
            return
        elif len(f_list) == 0:
=======
        f_orientation = field_values.get("orientation")
        interface_type: Optional[FactorType] = None
        interface: Optional[Factor] = None
        interfaces: Sequence[Factor] = self._glb_idx.get(Factor.partial_key(processor=processor, name=f_interface_name))
        if len(interfaces) == 1:
            interface = interfaces[0]
            interface_type = interface.taxon
            if f_interface_type_name and not strcmp(interface_type.name, f_interface_type_name):
                self._add_issue(IType.WARNING, f"The InterfaceType of the Interface, {interface_type.name} "
                                               f"is different from the specified InterfaceType, {f_interface_type_name}. "
                                               f"Record skipped."+subrow_issue_message(subrow))
                return
        elif len(interfaces) > 1:
            raise CommandExecutionError(f"Interface '{f_interface_name}' found {str(len(interfaces))} times. "
                                        f"It must be uniquely identified."+subrow_issue_message(subrow))
        elif len(interfaces) == 0:
>>>>>>> 170c7ebb
            # The interface does not exist, create it below
            if not f_orientation:
                raise CommandExecutionError(f"Orientation must be defined for new Interfaces."+subrow_issue_message(subrow))

        # InterfaceType still not found
        if not interface_type:
            interface_type_name = ifnull(f_interface_type_name, f_interface_name)

            # Find FactorType
            # TODO Allow creating a basic FactorType if it is not found?
            interface_types: Sequence[FactorType] = self._glb_idx.get(FactorType.partial_key(interface_type_name))
            if len(interface_types) == 0:
                raise CommandExecutionError(f"InterfaceType '{interface_type_name}' not declared previously"+subrow_issue_message(subrow))
            elif len(interface_types) > 1:
                raise CommandExecutionError(f"InterfaceType '{interface_type_name}' found {str(len(interface_types))} times. "
                                            f"It must be uniquely identified."+subrow_issue_message(subrow))
            else:
                interface_type = interface_types[0]

        # Get attributes default values taken from Interface Type or Processor attributes
        interface_type_values = {
            "sphere": interface_type.sphere,
            "roegen_type": interface_type.roegen_type,
            "opposite_processor_type": interface_type.opposite_processor_type
        }

        # Get internal and user-defined attributes in one dictionary
        # Use: value specified in Interfaces ELSE value specified in InterfaceTypes ELSE first value of allowed values
        attributes = {c.name: ifnull(field_values[c.name], ifnull(interface_type_values.get(c.name), head(c.allowed_values)))
                      for c in self._command_fields if c.attribute_of == Factor}

        if not interface:
            # f_list: Sequence[Factor] = self._glb_idx.get(
            #     Factor.partial_key(processor=p, factor_type=ft, orientation=f_orientation))
            #
            # if len(f_list) > 0:
            #     raise CommandExecutionError(f"An interface called '{f_list[0].name}' for Processor '{f_processor_name}'"
            #                                  f" with InterfaceType '{f_interface_type_name}' and orientation "
            #                                  f"'{f_orientation}' already exists"+subrow_issue_message(subrow))

            # Transform text of "interface_attributes" into a dictionary
            interface_attributes = self.transform_text_attributes_into_dictionary(
                field_values.get("interface_attributes"), subrow)
            attributes.update(interface_attributes)

            location = self.get_location(field_values.get("location"), subrow)

            interface = Factor.create_and_append(f_interface_name,
                                                 processor,
                                                 in_processor_type=FactorInProcessorType(
                                                     external=False,
                                                     incoming=False
                                                 ),
                                                 taxon=interface_type,
                                                 geolocation=location,
                                                 tags=None,
                                                 attributes=attributes)
            self._glb_idx.put(interface.key(), interface)
        elif not interface.compare_attributes(attributes):
            initial = ', '.join([f"{k}: {interface.get_attribute(k)}" for k in attributes])
            new = ', '.join([f"{k}: {attributes[k]}" for k in attributes])
            name = interface.processor.full_hierarchy_names(self._glb_idx)[0] + ":" + interface.name
            raise CommandExecutionError(f"The same interface '{name}', is being redeclared with different properties. "
                                        f"INITIAL: {initial}; NEW: {new}."+subrow_issue_message(subrow))

        f_unit = field_values.get("unit")
        if not f_unit:
            f_unit = interface_type.unit

        # Unify unit (it must be done before considering RelativeTo -below-, because it adds a transformation to "f_unit")
        f_value = field_values.get("value")
        if f_value is not None and f_unit != interface_type.unit:
            try:
                f_value = UnitConversion.convert(f_value, f_unit, interface_type.unit)
            except DimensionalityError:
                raise CommandExecutionError(
                    f"Dimensions of units in InterfaceType ({interface_type.unit}) and specified ({f_unit}) are not convertible" + subrow_issue_message(
                        subrow))

            f_unit = interface_type.unit

        # Search for a relative_to interface
        f_relative_to = field_values.get("relative_to")
        relative_to_interface: Optional[Factor] = None
        if f_relative_to:
            try:
                ast = parser_field_parsers.string_to_ast(parser_field_parsers.factor_unit, f_relative_to)
            except:
                raise CommandExecutionError(f"Could not parse the RelativeTo column, value {str(f_relative_to)}. "+subrow_issue_message(subrow))

            relative_to_interface_name = ast_to_string(ast["factor"])

            # rel_unit_name = ast["unparsed_unit"]
            # try:
            #     f_unit = str((ureg(f_unit) / ureg(rel_unit_name)).units)
            # except (UndefinedUnitError, AttributeError) as ex:
            #     raise CommandExecutionError(f"The final unit could not be computed, interface '{f_unit}' / "
            #                                  f"relative_to '{rel_unit_name}': {str(ex)}"+subrow_issue_message(subrow))

            relative_to_interface = first(interface.processor.factors, lambda ifc: strcmp(ifc.name, relative_to_interface_name))

            if not relative_to_interface:
                raise CommandExecutionError(f"Interface specified in 'relative_to' column "
                                            f"'{relative_to_interface_name}' has not been found."+subrow_issue_message(subrow))

        if f_value is None and relative_to_interface is not None:
            # Search for a Interface Type Conversion defined in the ScaleChangeMap command
            interface_types_transforms: List[FactorTypesRelationUnidirectionalLinearTransformObservation] = \
                find_factor_types_transform_relation(self._glb_idx, relative_to_interface.taxon, interface.taxon, processor, processor)

            # Overwrite any specified unit, it doesn't make sense without a value, i.e. it cannot be used for conversion
            f_unit = interface.taxon.unit
            if len(interface_types_transforms) == 1:
                f_value = interface_types_transforms[0].scaled_weight
            else:
                interface_types_transforms_message = "an interface type conversion doesn't exist" \
                    if (len(interface_types_transforms) == 0) \
                    else f"{len(interface_types_transforms)} interface type conversions exist"

                f_value = "0"
                self._add_issue(IType.WARNING, f"Field 'value' should be defined for interfaces having a "
                                               f"'RelativeTo' interface, and {interface_types_transforms_message}. "
                                               f"Using value '0'."+subrow_issue_message(subrow))

        # Create quantitative observation
        if f_value is not None:
            f_uncertainty = field_values.get("uncertainty")
            f_assessment = field_values.get("assessment")
            f_pedigree_matrix = field_values.get("pedigree_matrix")
            f_pedigree = field_values.get("pedigree")
            f_time = field_values.get("time")
            f_comments = field_values.get("comments")

            # Find Observer
            observer: Optional[Observer] = None
            if f_source:
                observer = self._glb_idx.get_one(Observer.partial_key(f_source))
                if not observer:
                    self._add_issue(IType.WARNING,
                                    f"Observer '{f_source}' has not been found." + subrow_issue_message(subrow))

            # If an observation exists then "time" is mandatory
            if not f_time:
                raise CommandExecutionError(f"Field 'time' needs to be specified for the given observation."+subrow_issue_message(subrow))

            self.check_existence_of_pedigree_matrix(f_pedigree_matrix, f_pedigree, subrow)

            # Transform text of "number_attributes" into a dictionary
            number_attributes = self.transform_text_attributes_into_dictionary(field_values.get("number_attributes"),
                                                                               subrow)

            o = _create_or_append_quantitative_observation(interface,
                                                           f_value, f_unit, f_uncertainty, f_assessment,
                                                           f_pedigree, f_pedigree_matrix,
                                                           observer,
                                                           relative_to_interface,
                                                           f_time,
                                                           None,
                                                           f_comments,
                                                           None, number_attributes
                                                           )

            # TODO Register? Disable for now. Observation can be obtained from a pass over all Interfaces
            # glb_idx.put(o.key(), o)

    def transform_text_attributes_into_dictionary(self, text_attributes: str, subrow) -> Dict:
        dictionary_attributes = {}
        if text_attributes:
            try:
                dictionary_attributes = dictionary_from_key_value_list(text_attributes, self._glb_idx)
            except Exception as e:
                raise CommandExecutionError(str(e) + subrow_issue_message(subrow))

        return dictionary_attributes

    def find_processor(self, processor_name, subrow) -> Processor:
        # Find Processor
        # TODO Allow creating a basic Processor if it is not found?
        processors = find_processors_matching_name(processor_name, self._glb_idx)
        # p = find_observable_by_name(processor_name, self._glb_idx)
        # p = self._glb_idx.get(Processor.partial_key(processor_name))
        if len(processors) == 0:
            raise CommandExecutionError(
                "Processor '" + processor_name + "' not declared previously" + subrow_issue_message(subrow))
        elif len(processors) > 1:
            raise CommandExecutionError(
                f"Processor '{processor_name}' declared previously {len(processors)} times" + subrow_issue_message(subrow))

        return processors[0]

    def get_location(self, reference_name, subrow) -> Any:
        reference = None

        if reference_name:
            try:
                # TODO Change to parser for Location (includes references, but also Codes)
                ast = parser_field_parsers.string_to_ast(parser_field_parsers.reference, reference_name)
                ref_id = ast["ref_id"]
                references = self._glb_idx.get(GeographicReference.partial_key(ref_id))
                if len(references) == 1:
                    reference = references[0]
                else:
                    raise CommandExecutionError(f"Reference '{reference_name}' not found" + subrow_issue_message(subrow))
            except:
                reference = reference_name

        return reference

    def get_source(self, reference_name, subrow) -> Any:
        reference = None

        if reference_name:
            try:
                ast = parser_field_parsers.string_to_ast(parser_field_parsers.reference, reference_name)
                ref_id = ast["ref_id"]
                references = self._glb_idx.get(ProvenanceReference.partial_key(ref_id))
                if len(references) == 1:
                    reference = references[0]
                else:
                    references = self._glb_idx.get(BibliographicReference.partial_key(ref_id))
                    if len(references) == 1:
                        reference = references[0]
                    else:
                        raise CommandExecutionError(f"Reference '{reference_name}' not found" + subrow_issue_message(subrow))
            except:
                # TODO Change when Ref* are implemented
                reference = reference_name + " (not found)"

        return reference

    def check_existence_of_pedigree_matrix(self, pedigree_matrix: str, pedigree: str, subrow=None) -> NoReturn:
        # Check existence of PedigreeMatrix, if used
        if pedigree_matrix and pedigree:
            pm = self._glb_idx.get(PedigreeMatrix.partial_key(name=pedigree_matrix))
            if len(pm) == 0:
                raise CommandExecutionError("Could not find Pedigree Matrix '" + pedigree_matrix + "'" +
                                            subrow_issue_message(subrow))
            else:
                try:
                    lst = pm[0].get_modes_for_code(pedigree)
                except:
                    raise CommandExecutionError("Could not decode Pedigree '" + pedigree + "' for Pedigree Matrix '"
                                                + pedigree_matrix + "'" + subrow_issue_message(subrow))
        elif pedigree and not pedigree_matrix:
            raise CommandExecutionError("Pedigree specified without accompanying Pedigree Matrix" +
                                        subrow_issue_message(subrow))<|MERGE_RESOLUTION|>--- conflicted
+++ resolved
@@ -2,11 +2,7 @@
 
 from pint import DimensionalityError
 
-<<<<<<< HEAD
-from nexinfosys.command_executors import BasicCommand, subrow_issue_message
-=======
 from nexinfosys.command_executors import BasicCommand, subrow_issue_message, CommandExecutionError
->>>>>>> 170c7ebb
 from nexinfosys.command_field_definitions import get_command_fields_from_class
 from nexinfosys.command_generators import parser_field_parsers, IType
 from nexinfosys.command_generators.parser_ast_evaluators import dictionary_from_key_value_list, ast_to_string
@@ -44,45 +40,6 @@
                 raise CommandExecutionError("At least one of InterfaceType or Interface must be defined"+subrow_issue_message(subrow))
 
             f_interface_name = f_interface_type_name
-<<<<<<< HEAD
-
-        # Check existence of PedigreeMatrix, if used
-        if f_pedigree_matrix and f_pedigree:
-            pm = self._glb_idx.get(PedigreeMatrix.partial_key(name=f_pedigree_matrix))
-            if len(pm) == 0:
-                self._add_issue(IType.ERROR, "Could not find Pedigree Matrix '" + f_pedigree_matrix + "'"+subrow_issue_message(subrow))
-                return
-            else:
-                try:
-                    lst = pm[0].get_modes_for_code(f_pedigree)
-                except:
-                    self._add_issue(IType.ERROR, "Could not decode Pedigree '" + f_pedigree + "' for Pedigree Matrix '" + f_pedigree_matrix + "'"+subrow_issue_message(subrow))
-                    return
-        elif f_pedigree and not f_pedigree_matrix:
-            self._add_issue(IType.ERROR, "Pedigree specified without accompanying Pedigree Matrix"+subrow_issue_message(subrow))
-            return
-
-        # Source
-        if f_source:
-            try:
-                ast = parser_field_parsers.string_to_ast(parser_field_parsers.reference, f_source)
-                ref_id = ast["ref_id"]
-                references = self._glb_idx.get(ProvenanceReference.partial_key(ref_id))
-                if len(references) == 1:
-                    source = references[0]
-                else:
-                    references = self._glb_idx.get(BibliographicReference.partial_key(ref_id))
-                    if len(references) == 1:
-                        source = references[0]
-                    else:
-                        self._add_issue(IType.ERROR, f"Reference '{f_source}' not found"+subrow_issue_message(subrow))
-            except:
-                # TODO Change when Ref* are implemented
-                source = f_source + " (not found)"
-        else:
-            source = None
-=======
->>>>>>> 170c7ebb
 
         f_source = field_values.get("qq_source")
         # TODO: source is not being used
@@ -91,23 +48,6 @@
         processor = self.find_processor(field_values.get("processor"), subrow)
 
         # Try to find Interface
-<<<<<<< HEAD
-        ft: Optional[FactorType] = None
-        f: Optional[Factor] = None
-        f_list: Sequence[Factor] = self._glb_idx.get(Factor.partial_key(processor=p, name=f_interface_name))
-        if len(f_list) == 1:
-            f = f_list[0]
-            ft = f.taxon
-            if f_interface_type_name and not strcmp(ft.name, f_interface_type_name):
-                self._add_issue(IType.WARNING, f"The InterfaceType of the Interface, {ft.name} "
-                                               f"is different from the specified InterfaceType, {f_interface_type_name}. Record skipped."+subrow_issue_message(subrow))
-                return
-        elif len(f_list) > 1:
-            self._add_issue(IType.ERROR, f"Interface '{f_interface_name}' found {str(len(f_list))} times. "
-                                         f"It must be uniquely identified."+subrow_issue_message(subrow))
-            return
-        elif len(f_list) == 0:
-=======
         f_orientation = field_values.get("orientation")
         interface_type: Optional[FactorType] = None
         interface: Optional[Factor] = None
@@ -124,7 +64,6 @@
             raise CommandExecutionError(f"Interface '{f_interface_name}' found {str(len(interfaces))} times. "
                                         f"It must be uniquely identified."+subrow_issue_message(subrow))
         elif len(interfaces) == 0:
->>>>>>> 170c7ebb
             # The interface does not exist, create it below
             if not f_orientation:
                 raise CommandExecutionError(f"Orientation must be defined for new Interfaces."+subrow_issue_message(subrow))
